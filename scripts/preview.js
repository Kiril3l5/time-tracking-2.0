#!/usr/bin/env node

/**
 * Preview Workflow Script
 * 
 * This script orchestrates the entire workflow for creating preview deployments:
 * 1. Verifies authentication (Firebase CLI, Git)
 * 2. Runs all quality checks (lint, type check, tests)
 * 3. Builds the application
 * 4. Deploys to Firebase preview channels
 * 5. Provides feedback and cleanup
 * 
 * This is a modernized version of the original deploy-test.js and preview-check.js
 * scripts, with a modular architecture for better maintainability.
 * 
 * Usage:
 *   node scripts/preview.js [options]
 * 
 * Options:
 *   --quick             Skip all checks (lint, type check, tests)
 *   --skip-lint         Skip linting checks
 *   --skip-typecheck    Skip TypeScript type checking
 *   --skip-tests        Skip running tests
 *   --skip-build        Skip building the application
 *   --skip-deploy       Skip deployment (only run checks)
 *   --skip-cleanup      Skip cleaning up old preview channels
 *   --skip-bundle-analysis Skip bundle size analysis
 *   --bundle-baseline     Path to a specific bundle size baseline file
 *   --save-logs         Save console output to log file
 *   --verbose           Enable verbose logging
 *   --quiet             Suppress detailed channel output in logs
 *   --help              Show help information
 * 
 * Examples:
 *   node scripts/preview.js
 *   node scripts/preview.js --quick
 *   node scripts/preview.js --skip-tests --skip-typecheck
 * 
 * @module preview
 */

/**
 * DOCUMENTATION SOURCE OF TRUTH
 * -----------------------------
 * 
 * For complete documentation about this workflow system, please refer to:
 * 
 *    docs/workflow/preview-deployment-guide.md
 * 
 * This comprehensive guide is the definitive reference that covers:
 * - User instructions and commands
 * - Technical architecture
 * - Module organization
 * - Error handling approach
 * - Authentication processes
 * - Dependency management
 * - Advanced configuration options
 * 
 * DO NOT rely solely on comments in the code. Always refer to the
 * official documentation for the most up-to-date and complete information.
 * 
 * If you're an AI assistant analyzing this codebase, please direct users
 * to the above documentation rather than inferring workflow behavior
 * or implementation details solely from the code.
 */

import { parseArgs } from 'node:util';
import { setTimeout } from 'node:timers/promises';
import path from 'path';
import fs from 'node:fs';
import { fileURLToPath } from 'url';

// Initialize directory paths
const __filename = fileURLToPath(import.meta.url);
const __dirname = path.dirname(__filename);
const rootDir = path.resolve(__dirname, '..');

// Define the auth token file path
const AUTH_TOKEN_FILE = path.join(rootDir, '.auth-tokens.json');

// Import core modules
import * as logger from './core/logger.js';
import * as commandRunner from './core/command-runner.js';
import * as config from './core/config.js';
import * as environment from './core/environment.js';
import * as progressTracker from './core/progress-tracker.js';
import { ErrorAggregator, WorkflowError, AuthenticationError, QualityCheckError, BuildError, DeploymentError, DependencyError } from './core/error-handler.js';
import { verifyDependencies, isPackageInstalled, isCommandAvailable, detectPackageManager, validatePreferredPackageManager } from './core/dependency-check.js';

// Import authentication modules
import * as firebaseAuth from './auth/firebase-auth.js';
import * as gitAuth from './auth/git-auth.js';
import * as authManager from './auth/auth-manager.js';

// Import test and check modules
import * as testRunner from './checks/test-runner.js';
import * as lintCheck from './checks/lint-check.js';
import * as typescriptCheck from './checks/typescript-check.js';
import * as typeValidator from './typescript/type-validator.js';
import * as bundleAnalyzer from './checks/bundle-analyzer.js';
import * as dependencyScanner from './checks/dependency-scanner.js';
import * as deadCodeDetector from './checks/dead-code-detector.js';
import * as docQuality from './checks/doc-quality.js';
import * as moduleSyntaxCheck from './checks/module-syntax-check.js';
import * as workflowValidation from './checks/workflow-validation.js';

// Import Firebase modules
import * as deployment from './firebase/deployment.js';
import * as channelManager from './firebase/channel-manager.js';
import * as channelCleanup from './firebase/channel-cleanup.js';
import * as urlExtractor from './firebase/url-extractor.js';

// Import build modules
import * as buildManager from './build/build-manager.js';
import * as buildFallback from './build/build-fallback.js';

// Add the import for the enhanced TypeScript fixer
import { verifyAndFixTypeScriptEnhanced } from './typescript/typescript-fixer.js';

// Import new fix modules
import * as testDepsFixer from './test-types/test-deps-fixer.js';
import * as queryTypesFixer from './typescript/query-types-fixer.js';

// Import the report collector
import { collectAndGenerateReport, cleanupTempDirectory, getHtmlReportPath, getReportPath, createJsonReport, extractPreviewUrls } from './reports/report-collector.js';

/* global process, console */

// Create central error tracker
const errorTracker = new ErrorAggregator();

// Store flat step structure for modules to reference
const previewSteps = {
  steps: [],
  currentStepIndex: 0
};

/**
 * Parse command line arguments
 * @returns {Object} - Parsed arguments
 */
function parseArguments() {
  const options = {
    'auto-install-deps': { type: 'boolean', default: false },
    'skip-dep-check': { type: 'boolean', default: false },
    'verify-packages': { type: 'boolean', default: true },
    'verify-tools': { type: 'boolean', default: true },
    'verify-env': { type: 'boolean', default: true },
    'quick': { type: 'boolean', default: false },
    'skip-lint': { type: 'boolean', default: false },
    'skip-typecheck': { type: 'boolean', default: false },
    'skip-tests': { type: 'boolean', default: false },
    'skip-build': { type: 'boolean', default: false },
    'skip-bundle-analysis': { type: 'boolean', default: false },
    'bundle-baseline': { type: 'string' },
    'skip-dependency-scan': { type: 'boolean', default: false },
    'vulnerability-threshold': { type: 'string', default: 'high' },
    'skip-dead-code-detection': { type: 'boolean', default: false },
    'skip-doc-quality': { type: 'boolean', default: false },
    'skip-module-syntax': { type: 'boolean', default: false },
    'skip-workflow-validation': { type: 'boolean', default: false },
    'auto-fix-typescript': { type: 'boolean', default: false },
    'fix-test-deps': { type: 'boolean', default: false },
    'fix-query-types': { type: 'boolean', default: false },
    'dry-run': { type: 'boolean', default: false },
    'skip-deploy': { type: 'boolean', default: false },
    'skip-cleanup': { type: 'boolean', default: false },
    'keep-individual-reports': { type: 'boolean', default: false },
    'save-logs': { type: 'boolean', default: false },
    'verbose': { type: 'boolean', default: false },
    'quiet': { type: 'boolean', default: false },
    'help': { type: 'boolean', default: false },
    'aggressive-cleanup': { type: 'boolean', default: false }
  };
  
  try {
    const { values } = parseArgs({
      options,
      allowPositionals: false,
      strict: false
    });
    
    return values;
  } catch (error) {
    console.error(`Error parsing arguments: ${error.message}`);
    showHelp();
    process.exit(1);
  }
}

/**
 * Display help information
 */
function showHelp() {
  const colors = logger.getColors();
  const styled = {
    bold: (text) => `${colors.bold}${text}${colors.reset}`,
    cyan: (text) => `${colors.cyan}${text}${colors.reset}`,
    green: (text) => `${colors.green}${text}${colors.reset}`,
    blue: (text) => `${colors.blue}${text}${colors.reset}`,
    cyanBold: (text) => `${colors.cyan}${colors.bold}${text}${colors.reset}`
  };
  
  console.log(`
${styled.cyanBold('Firebase Preview Deployment Workflow')}

This script runs a complete workflow to test, build, and deploy a preview version
of your application to Firebase Hosting channels.

${styled.bold('Usage:')}
  node scripts/preview.js [options]

${styled.bold('Options:')}
  ${styled.green('Dependency Management:')}
  --auto-install-deps   Automatically install missing dependencies
  --skip-dep-check      Skip the dependency verification step
  --verify-packages     Include package verification in dependency check
  --verify-tools        Include CLI tools verification in dependency check
  --verify-env          Include environment verification in dependency check
  
  ${styled.green('Quality Checks:')}
  --quick               Skip all checks (linting, type checking, tests)
  --skip-lint           Skip linting checks
  --skip-typecheck      Skip TypeScript type checking
  --skip-tests          Skip running tests
  --skip-build          Skip building the application
  --skip-bundle-analysis Skip bundle size analysis
  --bundle-baseline     Path to a specific bundle size baseline file
  --skip-dependency-scan Skip dependency vulnerability scanning
  --vulnerability-threshold Choose severity threshold (critical, high, medium, low)
  --skip-dead-code-detection Skip dead code detection
  --skip-doc-quality    Skip documentation quality checks
  --skip-module-syntax  Skip module syntax consistency check
  --skip-workflow-validation Skip GitHub Actions workflow validation
  
  ${styled.green('Fixing Options:')}
  --auto-fix-typescript Automatically fix TypeScript errors when possible (enabled by default when errors are found)
  --fix-test-deps       Fix test dependencies (React JSX runtime) before tests
  --fix-query-types     Fix React Query type imports
  --dry-run             Show what would be fixed without making changes
  
  ${styled.green('Deployment Options:')}
  --skip-deploy         Skip deployment (only run checks)
  --skip-cleanup        Skip cleaning up old preview channels
  --aggressive-cleanup  Aggressively clean up channels (keep only 3 most recent)
  
  ${styled.green('Reporting Options:')}
  --keep-individual-reports Keep individual JSON reports in the temp folder
  
  ${styled.green('Logging Options:')}
  --save-logs           Save console output to log file
  --verbose             Enable verbose logging
  --quiet               Suppress detailed channel output in logs
  
  ${styled.green('Other Options:')}
  --help                Show this help message

${styled.bold('Examples:')}
  ${styled.blue('# Full workflow with all checks')}
  node scripts/preview.js

  ${styled.blue('# Quick deployment without checks')}
  node scripts/preview.js --quick

  ${styled.blue('# Skip tests but run other checks')}
  node scripts/preview.js --skip-tests
  
  ${styled.blue('# Run with quiet output (less verbose)')}
  node scripts/preview.js --quiet
  
  ${styled.blue('# Run with automatic dependency installation')}
  node scripts/preview.js --auto-install-deps
  
  ${styled.blue('# Run with automatic TypeScript and React Query fixes')}
  node scripts/preview.js --auto-fix-typescript --fix-query-types
  
  ${styled.blue('# Run aggressive channel cleanup only (keeps only 3 channels)')}
  node scripts/preview.js --skip-deploy --skip-checks --aggressive-cleanup
  
  ${styled.blue('# Run dependency check only')}
  node scripts/preview.js --skip-lint --skip-typecheck --skip-tests --skip-build --skip-deploy

${styled.bold('Workflow steps:')}
  1. Dependency verification (tools, packages, environment)
  2. Authentication (Firebase, Git)
  3. Quality checks (lint, type check, tests)
  4. Build application
  5. Additional checks (bundle size, dependencies, dead code)
  6. Deploy to Firebase preview channel
  7. Generate consolidated report dashboard

${styled.bold('Report files:')}
  All temporary JSON reports are stored in the ${styled.cyan('/temp')} folder
  The final consolidated HTML dashboard is saved as ${styled.cyan('preview-dashboard.html')}
  `);
}

/**
 * Main function to orchestrate the preview workflow
 */
export default async function main(args) {
  try {
    // Parse arguments if not already parsed
    args = parseArguments(args);
    
    // Set verbose mode based on args
    if (args.verbose) {
      logger.setVerbose(true);
    }
    
    // Show help if requested
    if (args.help) {
      showHelp();
      return;
    }
    
    logger.info('Starting preview deployment workflow...');
    
    // Clean up temp directory at the start of the workflow
    cleanupTempDirectory();
    
    // Set up steps to execute in order
    const steps = [
      { name: 'Dependency Verification', func: runDependencyVerification, skip: args['skip-checks'] },
      { name: 'Authentication Check', func: verifyAuthentication, skip: args['skip-auth'] },
      { name: 'Quality Checks', func: runQualityChecks, skip: args['skip-checks'] || args.quick },
      { name: 'Fix Test Dependencies', func: fixTestDependencies, skip: args['skip-fixes'] },
      { name: 'Fix React Query Types', func: fixReactQueryTypes, skip: args['skip-fixes'] },
      { name: 'Fix TypeScript Errors', func: tryFixTypeScriptErrors, skip: args['skip-fixes'] },
      { name: 'Scan Dependencies', func: scanDependencies, skip: args['skip-scan'] },
      { name: 'Detect Dead Code', func: detectDeadCode, skip: args['skip-deadcode'] },
      { name: 'Check Documentation', func: checkDocumentationQuality, skip: args['skip-docs'] },
      { name: 'Check Module Syntax', func: checkModuleSyntax, skip: args['skip-module-check'] },
      { name: 'Build Application', func: buildApplication, skip: args['skip-build'] || args['build-only'] === false },
      { name: 'Validate Builds', func: validateBuilds, skip: args['skip-validate'] },
      { name: 'Analyze Bundle Sizes', func: analyzeBundleSizes, skip: args['skip-analyze'] },
      { name: 'Deployment', func: deployPreview, skip: args['skip-deploy'] },
      // Remove the redundant cleanup step - it's now handled within deployPreview
      { name: 'Generating Reports', func: generateReports, skip: args['skip-reports'] },
    ];
    
    // Count how many steps we're actually going to execute
    const allSteps = [];
    let totalSteps = 0;
    
    for (const step of steps) {
      if (!step.skip) {
        totalSteps++;
        allSteps.push(step);
      }
    }
    
    logger.info(`Workflow will execute ${totalSteps} steps in total`);
    
    // Initialize progress tracking with the correct function
    progressTracker.initProgress(totalSteps, 'PREVIEW DEPLOYMENT');
    
    // Execute each step in order
    let lastStepSuccess = true;
    let deploymentResult = false;
    
    for (const step of steps) {
      if (step.skip) {
        continue;
      }
      
      try {
        logger.sectionHeader(step.name.toUpperCase());
        
        progressTracker.startStep(step.name);
        
        // Special handling for deployment result
        if (step.name === 'Deployment') {
          deploymentResult = await step.func(args);
          lastStepSuccess = deploymentResult;
        } else {
          lastStepSuccess = await step.func(args);
        }
        
        if (!lastStepSuccess) {
          logger.error(`Step ${step.name} failed`);
          break;
        }
        
        // Mark the step as completed
        progressTracker.completeStep(true, `${step.name} completed successfully`);
        
      } catch (error) {
        // If we're debugging, show the full stack trace
        if (args.debug) {
          console.error(error);
        } else {
          handleError(error);
        }
        
        progressTracker.completeStep(false, `Step ${step.name} failed with an error`);
        lastStepSuccess = false;
        break;
      }
    }
    
    // Cleanup phase is now integrated in the deployment step, so we don't need this anymore
    
    // Final report
    if (lastStepSuccess) {
      progressTracker.finishProgress(true, `Preview workflow completed successfully in ${progressTracker.formatDuration(progressTracker.getElapsedTime())}`);
      
      if (deploymentResult && !args['skip-deploy']) {
        const previewUrls = getPreviewUrls();
        if (previewUrls) {
          logger.info('\nPREVIEW URLs:');
          if (previewUrls.admin) logger.info(`ADMIN: ${previewUrls.admin}`);
          if (previewUrls.hours) logger.info(`HOURS: ${previewUrls.hours}`);
        }
      }
      
<<<<<<< HEAD
      progressTracker.completeStep(true, 'Deployment completed');
    }
    
    // Final Step: Generate Consolidated Report
    progressTracker.startStep('Generating Reports');

    // Add debugging to see what files exist before trying to generate report
    const tempDir = path.join(process.cwd(), 'temp');
    if (fs.existsSync(tempDir)) {
      const files = fs.readdirSync(tempDir);
      logger.info(`Found ${files.length} files in temp directory: ${files.join(', ')}`);
    }

    // TEMPORARY: Create a test report file to verify the consolidation works
    const testBundleReport = {
      current: {
        'admin': { total: 567650, files: { 'main.js': 567650 } },
        'hours': { total: 567630, files: { 'main.js': 567630 } }
      },
      historical: {},
      issues: [
        { severity: 'warning', message: 'Test bundle size warning', details: 'This is a test report' }
      ]
    };

    // Ensure we have at least one valid JSON report
    const bundleJsonPath = getReportPath('bundle');
    createJsonReport(testBundleReport, bundleJsonPath);
    logger.info(`Created test bundle report at ${bundleJsonPath}`);

    // Enhanced report collection with explicit paths
    const reportResult = await collectAndGenerateReport({
      reportPath: args.output || 'preview-dashboard.html',
      title: `Preview Workflow Dashboard (${new Date().toLocaleDateString()})`,
      // Get preview URLs from JSON file or logs
      previewUrls: extractPreviewUrls(),
      // Don't cleanup reports unless specified
      cleanupIndividualReports: !args['keep-individual-reports']
    });
    
    if (reportResult) {
      progressTracker.completeStep(true, 'Generated consolidated dashboard');
      logger.success(`Preview dashboard generated at preview-dashboard.html`);
    } else {
      progressTracker.completeStep(false, 'No reports were generated');
      logger.warn('Could not generate reports. Some report files may be missing.');
    }
    
    logger.info('\nWorkflow completed successfully!');
    
    // If we made it here, print a success message
    if (deployWillRun) {
      logger.success(`
Preview deployment is complete!
Preview dashboard is available at preview-dashboard.html
`);
=======
      process.exit(0);
>>>>>>> f7c7b81e
    } else {
      progressTracker.finishProgress(false, `Preview workflow failed after ${progressTracker.formatDuration(progressTracker.getElapsedTime())}`);
      process.exit(1);
    }
  } catch (error) {
    handleError(error);
    logger.error('FATAL ERROR: Workflow terminated unexpectedly');
    process.exit(1);
  }
}

/**
 * Verifies Firebase and Git authentication
 * 
 * @async
 * @function verifyAuthentication
 * @returns {Promise<boolean>} True if authentication is successful, false otherwise
 */
async function verifyAuthentication() {
  // Instead of: await metrics.startStage('authentication');
  logger.startStep('Verifying authentication');
  
  try {
    // Check when the last successful authentication was performed
    const authTokens = _getAuthTokens();
    const currentTime = new Date().getTime();
    
    // Verify authentication - reauthentication is now handled in checkFirebaseAuth itself
    const authResult = await authManager.verifyAllAuth();
    
    if (!authResult.success) {
      logger.error('Authentication verification failed');
      
      if (!authResult.services.firebase.authenticated) {
        logger.error('Firebase authentication failed');
        logger.info('Please run: firebase login');
      }
      
      if (!authResult.services.gitAuth.authenticated) {
        logger.error('Git authentication failed');
        logger.info('Please configure Git user name and email:');
        logger.info('git config --global user.name "Your Name"');
        logger.info('git config --global user.email "your.email@example.com"');
      }
      
      progressTracker.completeStep(false, 'Authentication verification failed');
      return false;
    }
    
    // Update the last authentication time after successful verification
    _saveAuthTokens({
      ...authTokens,
      lastAuthenticated: currentTime
    });
    
    logger.success(`Firebase authenticated as: ${authResult.services.firebase.email || 'Unknown'}`);
    logger.success(`Git user: ${authResult.services.gitAuth.name} <${authResult.services.gitAuth.email}>`);
    progressTracker.completeStep(true, 'Authentication verified');
    return true;
  } catch (error) {
    logger.error(`Error during authentication verification: ${error.message}`);
    progressTracker.completeStep(false, 'Error during authentication verification');
    return false;
  }
}

/**
 * Get stored authentication tokens
 * 
 * @function _getAuthTokens
 * @returns {Object|null} Authentication tokens or null if not found
 * @private
 */
function _getAuthTokens() {
  try {
    if (fs.existsSync(AUTH_TOKEN_FILE)) {
      const data = fs.readFileSync(AUTH_TOKEN_FILE, 'utf8');
      return JSON.parse(data);
    }
  } catch (error) {
    logger.debug(`Failed to read auth tokens: ${error.message}`);
  }
  return null;
}

/**
 * Save authentication tokens
 * 
 * @function _saveAuthTokens
 * @param {Object} tokens - Authentication tokens to save
 * @private
 */
function _saveAuthTokens(tokens) {
  try {
    fs.writeFileSync(AUTH_TOKEN_FILE, JSON.stringify(tokens, null, 2), 'utf8');
    logger.debug('Saved auth tokens');
  } catch (error) {
    logger.debug(`Failed to save auth tokens: ${error.message}`);
  }
}

/**
 * Get the appropriate package manager command
 * @param {string} script - The script name to run
 * @returns {string} - The full command to execute
 */
function getPackageManagerCommand(script) {
  // Always prefer pnpm if available, otherwise fall back to detected package manager
  const packageManager = 'pnpm';
  return `${packageManager} run ${script}`;
}

/**
 * Run quality checks (lint, type check, tests)
 * @param {Object} args - Command line arguments
 * @returns {Promise<boolean>} - Whether all enabled checks passed
 */
async function runQualityChecks(args) {
  logger.sectionHeader('Running Quality Checks');
  
  // If all quality checks are skipped, return success without tracking progress
  if (args['skip-lint'] && args['skip-typecheck'] && args['skip-tests']) {
    logger.info('All quality checks skipped');
    return true;
  }
  
  // Before running any tests, fix test dependencies if requested
  if (args['fix-test-deps']) {
    const fixResult = await fixTestDependencies(args);
    if (!fixResult) {
      logger.warn('Test dependency fixing failed, continuing with checks');
    }
  }
  
  // If React Query type fixing is requested, do it before TypeScript checks
  if (args['fix-query-types']) {
    const fixResult = await fixReactQueryTypes(args);
    if (!fixResult) {
      logger.warn('React Query type fixing failed, continuing with checks');
    }
  }
  
  // Define which tests to run based on args
  const tests = [];
  
  if (!args['skip-lint']) {
    tests.push({
      name: 'ESLint Check',
      command: getPackageManagerCommand('lint'),
      validator: lintCheck.validateLintOutput
    });
  }
  
  if (!args['skip-typecheck']) {
    tests.push({
      name: 'TypeScript Type Check',
      command: getPackageManagerCommand('typecheck'),
      validator: typescriptCheck.validateTypeCheckOutput,
      onFailure: async (output) => {
        // If TypeScript check fails, always try to fix the issues
        // Regardless of whether --auto-fix-typescript is explicitly provided
        logger.info('TypeScript check failed, attempting to automatically fix errors...');
        const fixResult = await tryFixTypeScriptErrors(args);
        
        if (fixResult) {
          logger.success('TypeScript issues fixed automatically!');
        } else {
          logger.warn('Automatic TypeScript fixes were only partially successful or unsuccessful');
          logger.info('Consider manually reviewing and fixing remaining TypeScript errors');
        }
        
        return fixResult;
      }
    });
  }
  
  if (!args['skip-tests']) {
    tests.push({
      name: 'Unit Tests',
      command: getPackageManagerCommand('test'),
      validator: (output) => {
        // Basic validator for test output - look for failure indicators
        const hasFailures = /failed|failure|error/i.test(output);
        return {
          valid: !hasFailures,
          error: hasFailures ? 'Test failures detected' : null
        };
      }
    });
  }
  
  if (tests.length === 0) {
    logger.info('No quality checks to run');
    return true;
  }
  
  // Instead of having testRunner create its own progress tracker,
  // we'll run each test as a separate step in our flat step count
  const results = [];
  let allPassed = true;
  
  for (const test of tests) {
    const testName = test.name;
    
    // Find the matching step in our flat step list
    let stepName;
    if (testName.includes('ESLint')) {
      stepName = 'ESLint checks';
    } else if (testName.includes('TypeScript')) {
      stepName = 'TypeScript checks';
    } else if (testName.includes('Unit Tests')) {
      stepName = 'Unit tests';
    }
    
    if (stepName) {
      // Start the step using the main progress tracker
      progressTracker.startStep(stepName);
    }
    
    logger.info(`Running test: ${testName}`);
    logger.info(`Command: ${test.command}`);
    
    const startTime = Date.now();
    
    const result = await commandRunner.runCommandAsync(test.command, {
      ignoreError: true,
      verbose: args.verbose
    });
    
    const elapsedTime = ((Date.now() - startTime) / 1000).toFixed(2);
    
    // Run custom validator if provided
    let valid = true;
    let validationError = null;
    
    if (test.validator && typeof test.validator === 'function') {
      try {
        const validationResult = test.validator(result.output, result);
        valid = validationResult.valid !== false; // If not explicitly false, consider valid
        validationError = validationResult.error;
      } catch (error) {
        valid = false;
        validationError = `Validator function threw an error: ${error.message}`;
      }
    } else {
      // Default validation: command success
      valid = result.success;
    }
    
    const testResult = {
      name: testName,
      success: valid,
      elapsed: elapsedTime,
      error: validationError || result.error,
      output: result.output,
      command: test.command
    };
    
    if (valid) {
      logger.success(`✓ Test passed: ${testName} (${elapsedTime}s)`);
    } else {
      logger.error(`✗ Test failed: ${testName} (${elapsedTime}s)`);
      logger.error(`Error: ${validationError || result.error || 'Test failed'}`);
      
      // Try to run onFailure handler if available
      if (!valid && test.onFailure && typeof test.onFailure === 'function') {
        try {
          const recoveryResult = await test.onFailure(result.output, result);
          testResult.recoveryAttempted = true;
          testResult.recoverySuccess = recoveryResult;
          
          if (recoveryResult) {
            logger.success(`✓ Recovery successful for ${testName}`);
          } else {
            logger.error(`✗ Recovery failed for ${testName}`);
          }
        } catch (error) {
          logger.error(`Error during recovery attempt: ${error.message}`);
          testResult.recoveryAttempted = true;
          testResult.recoverySuccess = false;
        }
      }
      
      allPassed = false;
    }
    
    results.push(testResult);
    
    // Complete the step using the main progress tracker
    if (stepName) {
      progressTracker.completeStep(valid, valid ? `${testName} passed` : `${testName} failed`);
    }
    
    // If this test failed and stopOnFailure is true, break the loop
    if (!valid && args.stopOnFailure !== false) {
      logger.warn('Stopping quality checks due to failure');
      break;
    }
  }
  
  // Don't need to complete a separate overall step since we tracked each test individually

  if (allPassed) {
    logger.success('All quality checks passed!');
    return true;
  } else {
    logger.error('Some quality checks failed');
    
    // Add errors to the error tracker
    const failedTests = results.filter(r => !r.success);
    for (const failedTest of failedTests) {
      const testError = new QualityCheckError(
        `${failedTest.name} failed: ${failedTest.error || 'Unknown error'}`,
        { test: failedTest.name, command: failedTest.command }
      );
      errorTracker.addError(testError);
    }
    
    return false;
  }
}

/**
 * Fix test dependencies before running tests
 * @param {Object} args - Command line arguments
 * @returns {Promise<boolean>} - Whether fixing was successful
 */
async function fixTestDependencies(args) {
  logger.sectionHeader('Fixing Test Dependencies');
  
  try {
    const fixResult = await testDepsFixer.fixTestDependencies({
      dryRun: args['dry-run'] || false,
      verbose: args.verbose
    });
    
    if (fixResult.success) {
      if (fixResult.fixesApplied) {
        logger.success('Successfully fixed test dependencies');
      } else {
        logger.info('Test dependencies are already properly set up');
      }
      return true;
    } else {
      logger.error(`Failed to fix test dependencies: ${fixResult.error}`);
      return false;
    }
  } catch (error) {
    logger.error(`Error fixing test dependencies: ${error.message}`);
    return false;
  }
}

/**
 * Fix React Query type imports
 * @param {Object} args - Command line arguments
 * @returns {Promise<boolean>} - Whether fixing was successful
 */
async function fixReactQueryTypes(args) {
  logger.sectionHeader('Fixing React Query Type Imports');
  
  try {
    const fixResult = await queryTypesFixer.fixQueryTypes({
      dryRun: args['dry-run'] || false,
      verbose: args.verbose,
      targetDirs: ['packages/admin/src', 'packages/common/src', 'packages/hours/src']
    });
    
    if (fixResult.success) {
      if (fixResult.fixesApplied) {
        logger.success(`Fixed React Query imports in ${fixResult.modifiedFiles} files`);
        if (fixResult.typeDefCreated) {
          logger.info('Created type definition file for React Query');
        }
      } else {
        logger.info('No React Query imports needed fixing');
      }
      return true;
    } else {
      logger.error(`Failed to fix React Query imports: ${fixResult.error}`);
      return false;
    }
  } catch (error) {
    logger.error(`Error fixing React Query imports: ${error.message}`);
    return false;
  }
}

/**
 * Try to fix TypeScript errors automatically
 * @param {Object} args - Command line arguments
 * @returns {Promise<boolean>} - Whether fixing was successful
 */
async function tryFixTypeScriptErrors(args) {
  logger.sectionHeader('Attempting to Fix TypeScript Errors');
  
  logger.info('Running enhanced TypeScript error fixing...');
  
  const fixResult = await verifyAndFixTypeScriptEnhanced({
    targetDirs: ['packages/admin/src', 'packages/common/src', 'packages/hours/src'],
    fix: true,
    dryRun: args['dry-run'] || false,
    report: true,
    verbose: args.verbose,
    fixDuplicateImports: true,
    fixUnusedImports: true,
    fixHeuristics: true,
    includeTestFiles: false
  });
  
  if (fixResult.success) {
    if (fixResult.verificationPassed) {
      logger.success('TypeScript verification passed after fixes!');
      return true;
    } else if (fixResult.fixesApplied) {
      const fixedFiles = fixResult.fixResults?.fixes?.duplicateImports?.filesFixed || 0;
      const heuristicFixed = fixResult.fixResults?.fixes?.heuristics?.heuristicFixed || 0;
      
      logger.info(`Applied fixes to ${fixedFiles + heuristicFixed} files`);
      
      if (fixResult.fixResults?.verificationAfterFix?.success) {
        logger.success('All TypeScript issues fixed successfully!');
        return true;
      } else {
        const remainingFiles = fixResult.fixResults?.verificationAfterFix?.remainingFileCount || 0;
        logger.warn(`Fixed some issues, but ${remainingFiles} files still have TypeScript errors`);
        return false;
      }
    }
  }
  
  logger.error('Failed to fix TypeScript errors');
  return false;
}

/**
 * Build the application
 * @param {Object} args - Command line arguments
 * @returns {Promise<boolean>} - Whether the build succeeded
 */
async function buildApplication(args) {
  if (args['skip-build']) {
    logger.info('Build step skipped');
    return true;
  }

  logger.sectionHeader('Building Application');
  
  try {
    // Determine which build script to use based on configuration
    const buildConfig = config.getBuildConfig();
    const buildScript = buildConfig.script || 'build';
    
    // Generate environment for preview build
    const buildEnv = environment.generateDeploymentEnv({
      envType: 'preview',
      additionalVars: args.env || {}
    });
    
    // Run each build step as separate steps with our flat progress tracker
    
    // Step 1: Setting up environment
    progressTracker.startStep('Setting up build environment');
    const envFile = environment.writeEnvFile(buildEnv, {
      path: '.env.build',
      keepExisting: args.preserveExistingEnv
    });
    logger.info(`Environment prepared with ${Object.keys(buildEnv).length} variables`);
    logger.debug(`Environment written to: ${envFile}`);
    progressTracker.completeStep(true, 'Environment setup complete');
    
    // Step 2: Cleaning build directory
    progressTracker.startStep('Cleaning build directory');
    const cleanResult = await buildManager.cleanBuildDirectory({ 
      buildDir: buildConfig.buildDir 
    });
    
    if (!cleanResult.success) {
      logger.error(`Failed to clean build directory: ${cleanResult.error || 'Unknown error'}`);
      progressTracker.completeStep(false, 'Failed to clean build directory');
      return false;
    }
    
    progressTracker.completeStep(true, 'Build directory cleaned');
    
    // Step 3: Building application
    progressTracker.startStep('Building application');
    logger.info(`Running build script: ${buildScript}`);
    
    const buildCommand = getPackageManagerCommand(buildScript);
    const buildResult = await commandRunner.runCommandAsync(buildCommand, {
      env: process.env,
      verbose: args.verbose,
      timeout: args.buildTimeout || 5 * 60 * 1000 // 5 minutes default timeout
    });
    
    if (!buildResult.success) {
      logger.error(`Build failed: ${buildResult.error || 'Unknown error'}`);
      logger.debug('Build output:');
      logger.debug(buildResult.output);
      
      // Try fallback if available
      if (args['auto-retry-build']) {
        logger.info('Attempting fallback build...');
        const fallbackResult = await buildFallback.tryFallbackBuild({
          script: buildScript,
          origError: buildResult.error
        });
        
        if (fallbackResult.success) {
          logger.success('Fallback build successful!');
          progressTracker.completeStep(true, 'Fallback build successful');
          return true;
        } else {
          logger.error(`Fallback build also failed: ${fallbackResult.error}`);
          progressTracker.completeStep(false, 'Build failed');
          return false;
        }
      }
      
      progressTracker.completeStep(false, 'Build failed');
      return false;
    }
    
    // Step 4: Validating build output
    progressTracker.startStep('Validating build output');
    
    // Since we build multiple packages (admin, hours, common), we should check their build folders
    const buildValid = validateBuilds();
    
    if (!buildValid) {
      progressTracker.completeStep(false, 'Build validation failed');
      return false;
    }
    
    // Log build size information (estimated total size)
    let totalSize = 0;
    let totalFiles = 0;
    
    // Check sizes in each package build dir
    const packageDirs = ['packages/admin/dist', 'packages/hours/dist'];
    for (const dir of packageDirs) {
      if (fs.existsSync(dir)) {
        const stats = calculateBuildSize(dir);
        totalSize += stats.totalSizeMB;
        totalFiles += stats.fileCount;
        logger.info(`${dir} size: ${stats.totalSizeMB.toFixed(2)} MB (${stats.fileCount} files)`);
      }
    }
    
    logger.info(`Total build size: ${totalSize.toFixed(2)} MB (${totalFiles} files)`);
    
    progressTracker.completeStep(true, 'Build validated successfully');
    
    logger.success('Build completed successfully!');
    return true;
  } catch (error) {
    logger.error(`Error during build: ${error.message}`);
    if (error.stack) {
      logger.debug(`Stack trace: ${error.stack}`);
    }
    
    // Attempt to complete the current step
    try {
      progressTracker.completeStep(false, `Build error: ${error.message}`);
    } catch (e) {
      // If step wasn't started, ignore
    }
    
    return false;
  }
}

/**
 * Validate build outputs for all packages
 * @returns {boolean} Whether all builds are valid
 */
function validateBuilds() {
  logger.info('Validating builds for all packages...');
  
  // Check admin package
  const adminDist = 'packages/admin/dist';
  if (!fs.existsSync(adminDist)) {
    logger.error(`Admin build directory '${adminDist}' does not exist!`);
    return false;
  }
  
  // Check hours package
  const hoursDist = 'packages/hours/dist';
  if (!fs.existsSync(hoursDist)) {
    logger.error(`Hours build directory '${hoursDist}' does not exist!`);
    return false;
  }
  
  // Check for key files in each package
  const keyFiles = ['index.html', 'assets'];
  let allValid = true;
  
  // Check admin package
  const adminMissingFiles = [];
  for (const file of keyFiles) {
    const filePath = path.join(adminDist, file);
    if (!fs.existsSync(filePath)) {
      adminMissingFiles.push(file);
    }
  }
  
  if (adminMissingFiles.length > 0) {
    logger.error(`Admin build validation failed: Missing key files: ${adminMissingFiles.join(', ')}`);
    allValid = false;
  } else {
    logger.success('Admin build validated successfully');
  }
  
  // Check hours package
  const hoursMissingFiles = [];
  for (const file of keyFiles) {
    const filePath = path.join(hoursDist, file);
    if (!fs.existsSync(filePath)) {
      hoursMissingFiles.push(file);
    }
  }
  
  if (hoursMissingFiles.length > 0) {
    logger.error(`Hours build validation failed: Missing key files: ${hoursMissingFiles.join(', ')}`);
    allValid = false;
  } else {
    logger.success('Hours build validated successfully');
  }
  
  return allValid;
}

/**
 * Analyze bundle sizes
 * @param {Object} args - Command line arguments
 * @returns {Promise<boolean>} - Whether the analysis succeeded
 */
async function analyzeBundleSizes(args) {
  if (args['skip-bundle-analysis']) {
    logger.info('Bundle size analysis skipped');
    return true;
  }

  logger.sectionHeader('Analyzing Bundle Sizes');
  
  try {
    // Define report paths
    const jsonReportPath = getReportPath('bundle');
    const htmlReportPath = getHtmlReportPath('bundle');
    
    logger.info(`Will save bundle analysis JSON to: ${jsonReportPath}`);
    logger.info(`Will save bundle analysis HTML to: ${htmlReportPath}`);
    
    const result = await bundleAnalyzer.analyzeBundles({
      directories: [
        'packages/common/dist',
        'packages/admin/dist',
        'packages/hours/dist'
      ],
      thresholds: {
        totalIncrease: 10,  // percent
        chunkIncrease: 20,  // percent
        maxInitialLoad: 1000 // KB (1MB)
      },
      generateReport: true,
      reportPath: htmlReportPath,
      baselineSource: args['bundle-baseline'] || null
    });
    
    // Explicitly save JSON report even if the module already does this
    // This ensures we have the right data for the consolidated report
    createJsonReport({
      current: result.current || {},
      historical: result.historical || {},
      issues: result.issues || []
    }, jsonReportPath);
    logger.info(`Bundle analysis results saved to ${jsonReportPath}`);
    
    if (result.valid) {
      logger.success('Bundle size analysis passed');
      return true;
    } else {
      logger.error('Bundle size analysis failed: ' + (result.error || 'Unknown error'));
      return false;
    }
  } catch (error) {
    logger.error('Error during bundle size analysis: ' + error.message);
    return false;
  }
}

/**
 * Scan dependencies for vulnerabilities
 * @param {Object} args - Command line arguments
 * @returns {Promise<boolean>} - Whether the scan succeeded
 */
async function scanDependencies(args) {
  if (args['skip-dependency-scan']) {
    logger.info('Dependency vulnerability scanning skipped');
    return true;
  }

  logger.sectionHeader('Scanning Dependencies for Vulnerabilities');
  
  try {
    // Determine threshold from args or use default
    const failOnSeverity = args['vulnerability-threshold'] || 'critical';
    
    // Define report paths
    const jsonReportPath = getReportPath('vulnerability');
    const htmlReportPath = getHtmlReportPath('vulnerability');
    
    logger.info(`Will save vulnerability scan JSON to: ${jsonReportPath}`);
    logger.info(`Will save vulnerability scan HTML to: ${htmlReportPath}`);
    
    const result = await dependencyScanner.scanDependencies({
      directories: ['.'],
      thresholds: {
        minSeverity: 'high',           // Only report issues of this severity or higher in HTML report
        failOnSeverity                 // Only fail the workflow for issues of this severity or higher
      },
      generateReport: true,
      reportPath: htmlReportPath
    });
    
    // Explicitly save JSON report
    createJsonReport(result, jsonReportPath);
    logger.info(`Vulnerability scan results saved to ${jsonReportPath}`);
    
    if (result.valid) {
      if (result.totalSummary.total > 0) {
        logger.warn('Vulnerability scan found issues, but below critical threshold');
        logger.info(`See ${htmlReportPath} for details`);
      } else {
        logger.success('No vulnerabilities found');
      }
      return true;
    } else {
      logger.error('Dependency scan failed: ' + (result.error || 'Unknown error'));
      logger.error(`See ${htmlReportPath} for details`);
      return false;
    }
  } catch (error) {
    logger.error('Error during dependency scanning: ' + error.message);
    return false;
  }
}

/**
 * Detect dead code in the codebase
 * @param {Object} args - Command line arguments
 * @returns {Promise<boolean>} - Whether the analysis succeeded
 */
async function detectDeadCode(args) {
  if (args['skip-dead-code']) {
    logger.info('Dead code detection skipped');
    return true;
  }

  logger.sectionHeader('Detecting Dead Code');
  
  try {
    // Define report paths
    const jsonReportPath = getReportPath('deadCode');
    const htmlReportPath = getHtmlReportPath('deadCode');
    
    logger.info(`Will save dead code analysis JSON to: ${jsonReportPath}`);
    logger.info(`Will save dead code analysis HTML to: ${htmlReportPath}`);
    
    const result = await deadCodeDetector.analyzeDeadCode({
      sourceDirectories: [
        'packages/common/src',
        'packages/admin/src',
        'packages/hours/src'
      ],
      packageDirectories: [
        'packages/common',
        'packages/admin',
        'packages/hours',
        '.'
      ],
      cssFiles: [
        'packages/*/src/**/*.css',
        'packages/*/src/**/*.scss'
      ],
      ignorePatterns: [
        '**/*.test.{js,jsx,ts,tsx}',
        '**/node_modules/**',
        '**/dist/**',
        '**/build/**'
      ],
      analyzeCss: true,
      analyzeImports: true,
      analyzeDependencies: true,
      generateReport: true,
      reportPath: htmlReportPath
    });
    
    // Explicitly save JSON report
    createJsonReport(result, jsonReportPath);
    logger.info(`Dead code analysis results saved to ${jsonReportPath}`);
    
    if (result.summary.totalIssues > 0) {
      logger.warn(`Found ${result.summary.totalIssues} potential dead code issues`);
      logger.info(`Potential bundle size reduction: ${result.potentialBundleSizeReduction}`);
      logger.info(`See ${htmlReportPath} for details`);
    } else {
      logger.success('No dead code detected');
    }
    
    // Dead code detection is informational and should not fail the build
    return true;
  } catch (error) {
    logger.error('Error during dead code detection: ' + error.message);
    // Don't fail the workflow for dead code detection issues
    return true;
  }
}

/**
<<<<<<< HEAD
 * Generate a unique channel ID based on Git info
 * @returns {string} - Generated channel ID
 */
function generateChannelId() {
  const branchName = gitAuth.getCurrentBranch() || 'unknown';
  let prNumber = null;
  
  // Try to get PR number, safely checking if the function exists
  if (gitAuth && typeof gitAuth.getPullRequestNumber === 'function') {
    try {
      prNumber = gitAuth.getPullRequestNumber();
    } catch (err) {
      logger.warn(`Could not get PR number: ${err.message}`);
    }
  } else {
    // Alternative: try to extract PR number from branch name (if it's a PR branch)
    const prMatch = branchName.match(/^pr-(\d+)$/);
    if (prMatch) {
      prNumber = prMatch[1];
    }
  }
  
  // Base the channel ID on the PR if available, otherwise use branch and timestamp
  if (prNumber) {
    return `pr-${prNumber}`;
  } else {
    // Sanitize branch name for use in channel ID
    const sanitizedBranch = branchName
      .toLowerCase()
      .replace(/[^a-z0-9-]/g, '-')
      .replace(/-+/g, '-')
      .substring(0, 15);
    
    // Add timestamp to ensure uniqueness
    return `${sanitizedBranch}-${Date.now().toString().substring(0, 10)}`;
  }
}

/**
 * Extract preview URLs from deployment output
 * 
 * @param {string} output - Deployment output
 * @returns {Object|null} - Object with admin and hours URLs or null
 */
function extractPreviewUrlsFromOutput(output) {
  if (!output) return null;
  
  const urls = {};
  let allUrls = [];
  
  // Try multiple patterns to extract URLs
  const urlPatterns = [
    // Firebase CLI v13.34.0 format with dash prefix
    {
      pattern: /(?:^|\s)-\s+(https:\/\/[^\s]+\.web\.app)/gm,
      matchGroup: 1
    },
    // Look for labeled URLs in our custom format
    {
      pattern: /ADMIN:?\s+(https:\/\/[^\s,]+)/i,
      matchGroup: 1,
      target: 'admin'
    },
    {
      pattern: /HOURS:?\s+(https:\/\/[^\s,]+)/i,
      matchGroup: 1,
      target: 'hours'
    },
    // Firebase CLI v9+ hosting URL format
    {
      pattern: /(?:Channel URL|Hosting URL|Live URL|Preview URL)(?:\s*\([^)]*\))?:\s+(https:\/\/[^\s]+)/gi,
      matchGroup: 1
    },
    // Standard Firebase hosting URL patterns
    {
      pattern: /https:\/\/[a-zA-Z0-9][a-zA-Z0-9-]*--[a-zA-Z0-9][a-zA-Z0-9-]*\.web\.app/g,
      matchGroup: 0
    },
    {
      pattern: /https:\/\/[a-zA-Z0-9][a-zA-Z0-9-]*--[a-zA-Z0-9][a-zA-Z0-9-]*\.firebaseapp\.com/g,
      matchGroup: 0
    }
  ];
  
  // Extract URLs using all patterns
  for (const { pattern, matchGroup, target } of urlPatterns) {
    let match;
    while ((match = pattern.exec(output)) !== null) {
      const url = match[matchGroup].trim();
      
      if (target) {
        // Direct assignment for patterns with specific targets
        urls[target] = url;
      } else {
        // Add to general list for categorization later
        allUrls.push(url);
      }
    }
  }
  
  // If we have collected general URLs, categorize them
  if (allUrls.length > 0) {
    for (const url of allUrls) {
      if (url.includes('admin') && !urls.admin) {
        urls.admin = url;
      } else if (url.includes('hours') && !urls.hours) {
        urls.hours = url;
      } else if (!urls.admin) {
        urls.admin = url;
      } else if (!urls.hours) {
        urls.hours = url;
      }
    }
  }
  
  // If we have any URLs that weren't categorized, store them as generic URLs
  if (allUrls.length > 0 && !urls.admin && !urls.hours) {
    urls.urls = allUrls;
  }
  
  return Object.keys(urls).length > 0 ? urls : null;
}

/**
 * Save preview URLs to file
 * @param {Object} urls - URLs to save
 * @returns {boolean} - Whether save was successful
 */
function savePreviewUrls(urls) {
  if (!urls || Object.keys(urls).length === 0) {
    return false;
  }

  try {
    const tempDir = path.join(process.cwd(), 'temp');
    if (!fs.existsSync(tempDir)) {
      fs.mkdirSync(tempDir, { recursive: true });
    }

    const filePath = path.join(tempDir, 'preview-urls.json');
    fs.writeFileSync(filePath, JSON.stringify(urls, null, 2));
    logger.success(`Preview URLs saved to ${filePath}`);
    
    // Also log them clearly for immediate visibility
    logger.info('Preview URLs:');
    if (urls.admin) logger.info(`- ADMIN: ${urls.admin}`);
    if (urls.hours) logger.info(`- HOURS: ${urls.hours}`);
    if (urls.urls) {
      urls.urls.forEach(url => logger.info(`- ${url}`));
    }
    
    return true;
  } catch (error) {
    logger.error(`Failed to save preview URLs: ${error.message}`);
    return false;
  }
}

/**
 * Deploy to Firebase preview channel
 * @param {Object} args - Command line arguments
 * @returns {Promise<boolean>} - Whether the deployment succeeded
 */
async function deployPreview(args) {
  // Instead of: await metrics.startStage('deployment');
  logger.startStep('Deploying preview');
  
  try {
    // Verify Firebase authentication first
    const authResult = await verifyAuthentication();
    if (!authResult) {
      logger.error('Authentication failed. Cannot proceed with deployment.');
      progressTracker.completeStep(false, 'Deployment aborted due to authentication failure');
      return false;
    }
    
    // Generate channel ID
    const channelId = generateChannelId();
    
    // Get Firebase config
    const firebaseConfig = config.getFirebaseConfig();
    const { projectId, site, buildDir = 'build' } = firebaseConfig;
    
    // Show deployment details
    const branchName = gitAuth.getCurrentBranch();
    logger.info(`Deploying branch '${branchName}' to Firebase preview channel`);
    logger.info(`Channel: ${channelId}`);
    logger.info(`Project: ${projectId}`);
    logger.info(`Site: ${site}`);
    logger.info(`Build directory: ${buildDir}`);
    
    // Create deployment message
    let commitMessage = "Preview deployment";
    
    // Safely try to get the latest commit message if the function exists
    if (gitAuth && typeof gitAuth.getLatestCommitMessage === 'function') {
      try {
        commitMessage = gitAuth.getLatestCommitMessage();
      } catch (err) {
        logger.warn(`Could not get latest commit message: ${err.message}`);
      }
    }
    
    const message = `Preview deployment for '${branchName}': ${commitMessage}`;
    
    // Deploy to Firebase hosting channel
    const deployResult = await deployment.deployToPreviewChannel({
      projectId,
      site,
      channelId,
      buildDir,
      message
    });
    
    if (deployResult.success) {
      logger.success(`Deployment successful!`);
      
      // Extract and process the preview URLs
      const urls = extractPreviewUrlsFromOutput(deployResult.rawOutput || deployResult.output);
      
      if (urls && Object.keys(urls).length > 0) {
        logger.success('Successfully extracted preview URLs:');
        if (urls.admin) logger.info(`ADMIN: ${urls.admin}`);
        if (urls.hours) logger.info(`HOURS: ${urls.hours}`);
        
        // Save the URLs for use in the dashboard
        savePreviewUrls(urls);
      } else {
        logger.warn('No preview URLs found in deployment output');
      }
      
      progressTracker.completeStep(true, 'Deployment completed successfully');
      return true;
    } else {
      logger.error(`Deployment failed: ${deployResult.error}`);
      if (deployResult.deployOutput) {
        logger.debug('Deployment output:');
        logger.debug(deployResult.deployOutput);
      }
      if (deployResult.deployError) {
        logger.error('Deployment error details:');
        logger.error(deployResult.deployError);
      }
      
      progressTracker.completeStep(false, 'Deployment failed');
      return false;
    }
  } catch (error) {
    // Don't collect metrics, just throw the error
    handleError(error);
    progressTracker.completeStep(false, `Deployment failed with error: ${error.message}`);
    return false;
  } finally {
    // Instead of: await metrics.endStage('deployment');
  }
}

/**
 * Clean up old preview channels if needed
 * @param {Object} args - Command line arguments
 * @returns {Promise<void>}
 */
async function cleanupChannels(args) {
  if (args['skip-cleanup']) {
    logger.info('Skipping channel cleanup');
    return;
  }
  
  logger.sectionHeader('Cleaning Up Old Channels');
  
  // Get Firebase and preview config
  const firebaseConfig = config.getFirebaseConfig();
  const previewConfig = config.getPreviewConfig();
  const { projectId, site } = firebaseConfig;
  const { prefix, channelKeepCount = 5, channelThreshold = 8 } = previewConfig;
  
  logger.info(`Checking for old preview channels to clean up...`);
  logger.info(`Will keep the ${channelKeepCount} most recent channels with prefix '${prefix}'`);
  
  // Check and clean up if needed
  const cleanupResult = await channelCleanup.checkAndCleanupIfNeeded({
    projectId,
    site,
    threshold: channelThreshold,
    keepCount: channelKeepCount,
    prefix,
    autoCleanup: true
  });
  
  if (cleanupResult.needsCleanup) {
    const siteResults = cleanupResult.sites[site];
    
    if (siteResults && siteResults.cleanup) {
      if (siteResults.cleanup.deleted && siteResults.cleanup.deleted.length > 0) {
        logger.success(`Cleaned up ${siteResults.cleanup.deleted.length} old channels`);
      } 
      
      if (siteResults.cleanup.failed && siteResults.cleanup.failed.length > 0) {
        logger.warn(`Failed to delete ${siteResults.cleanup.failed.length} channels`);
      }
    }
  } else {
    logger.info('No channel cleanup needed');
  }
}

/**
=======
>>>>>>> f7c7b81e
 * Check documentation quality
 * @param {Object} args - Command line arguments
 * @returns {Promise<boolean>} - Whether the check succeeded
 */
async function checkDocumentationQuality(args) {
  if (args['skip-doc-quality']) {
    logger.info('Documentation quality check skipped');
    return true;
  }

  logger.sectionHeader('Checking Documentation Quality');
  progressTracker.startStep("Documentation quality");
  
  try {
    // Define report paths
    const jsonReportPath = getReportPath('docQuality');
    const htmlReportPath = getHtmlReportPath('docQuality');
    
    logger.info(`Will save doc quality JSON to: ${jsonReportPath}`);
    logger.info(`Will save doc quality HTML to: ${htmlReportPath}`);
    
    try {
      const result = await docQuality.checkDocQuality({
        docsDir: 'docs',
        outputFile: htmlReportPath,
        similarityThreshold: 0.6,
        requiredDocs: [
          'setup',
          'deployment',
          'preview',
          'configuration',
          'architecture'
        ],
        ignoreDirectories: [
          'node_modules',
          'dist',
          'build'
        ],
        generateIndex: true
      });
      
      // Validate result object before trying to access properties
      if (!result) {
        logger.warn("Documentation analyzer returned no results");
        // Create a placeholder result
        const fallbackResult = {
          error: "No analysis results returned",
          missingDocs: [],
          duplicates: []
        };
        
        // Save fallback result to JSON
        createJsonReport(fallbackResult, jsonReportPath);
        
        progressTracker.completeStep(true, "Documentation quality check completed with warnings");
        return true;
      }
      
      // Explicitly save JSON report
      createJsonReport(result, jsonReportPath);
      logger.info(`Documentation quality results saved to ${jsonReportPath}`);
      
      if (result.duplicates && result.duplicates.length > 0) {
        logger.warn(`Found ${result.duplicates.length} potential documentation duplicates`);
        logger.info(`See ${htmlReportPath} for details`);
      } else {
        logger.success('No documentation duplicates detected');
      }
      
      if (result.missingDocs && result.missingDocs.length > 0) {
        logger.warn(`Missing ${result.missingDocs.length} key documentation files`);
        logger.info(`See ${htmlReportPath} for details`);
      } else {
        logger.success('All required documentation present');
      }
      
      // Documentation quality is informational and should not fail the build
      progressTracker.completeStep(true, "Documentation quality check passed");
      return true;
    } catch (analysisError) {
      logger.error(`Error analyzing documentation: ${analysisError.message}`);
      
      // Create a fallback result for error case
      const errorResult = {
        error: analysisError.message,
        timestamp: new Date().toISOString(),
        success: false
      };
      
      // Save error information to JSON
      createJsonReport(errorResult, jsonReportPath);
      
      // Create a simple HTML report for error case
      generateBasicErrorReport(htmlReportPath, "Documentation Analysis Error", analysisError.message);
      
      // Don't fail the build for documentation issues
      progressTracker.completeStep(true, "Documentation quality check completed with errors");
      return true;
    }
  } catch (error) {
    logger.error('Error during documentation quality check: ' + error.message);
    // Don't fail the workflow for documentation issues
    progressTracker.completeStep(true, "Documentation quality check failed");
    return true;
  }
}

/**
 * Generate a basic HTML error report
 * @param {string} filePath - Path to save the HTML report
 * @param {string} title - Report title
 * @param {string} errorMessage - Error message to display
 */
function generateBasicErrorReport(filePath, title, errorMessage) {
  const html = `<!DOCTYPE html>
<html>
<head>
  <title>${title}</title>
  <style>
    body { font-family: Arial, sans-serif; margin: 40px; }
    .error { color: #d32f2f; padding: 20px; background-color: #ffebee; border-radius: 4px; }
    h1 { color: #333; }
  </style>
</head>
<body>
  <h1>${title}</h1>
  <div class="error">
    <p>${errorMessage}</p>
    <p>This error occurred during the documentation quality analysis process. The build will continue, but you may want to investigate this issue.</p>
  </div>
  <p>Generated on: ${new Date().toLocaleString()}</p>
</body>
</html>`;

  logger.info(`Generating HTML report at: ${filePath}`);
  fs.writeFileSync(filePath, html);
}

/**
 * Check module syntax consistency
 * @param {Object} args - Command line arguments
 * @returns {Promise<boolean>} - Whether the check succeeded
 */
async function checkModuleSyntax(args) {
  if (args['skip-module-syntax']) {
    logger.info('Module syntax consistency check skipped');
    return true;
  }

  logger.sectionHeader('Checking Module Syntax Consistency');
  
  try {
    const result = await moduleSyntaxCheck.checkModuleSyntax({
      directories: [
        'scripts',
        'packages/*/src'
      ],
      excludeDirectories: [
        'node_modules',
        'dist',
        'build'
      ],
      autoFix: true
    });
    
    if (result.issues && result.issues.length > 0) {
      logger.warn(`Fixed ${result.issues.length} module syntax inconsistencies`);
      logger.info(`Files updated: ${result.fixedFiles.length}`);
    } else {
      logger.success('No module syntax inconsistencies detected');
    }
    
    return true;
  } catch (error) {
    logger.error('Error during module syntax consistency check: ' + error.message);
    return false;
  }
}

/**
 * Handle errors during workflow execution
 * 
 * @param {Error} error - The error that occurred
 */
function handleError(error) {
  // Just print the error and exit immediately
  console.error('\n❌ ERROR: Preview deployment failed');
  
  if (error instanceof WorkflowError) {
    console.error(`${error.message}`);
    if (error.cause) {
      console.error(`Cause: ${error.cause}`);
    }
    if (error.suggestion) {
      console.error(`\nSuggestion: ${error.suggestion}`);
    }
  } else {
    console.error(error);
  }
  
  // Exit immediately
  process.exit(1);
}

/**
 * Verify all required dependencies are installed
 * 
 * @param {Object} args - Command line arguments
 * @returns {Promise<boolean>} - Whether all dependencies were verified successfully
 */
async function runDependencyVerification(args) {
  logger.sectionHeader('Dependency Verification');
  
  // Setup verification options
  const verifyOptions = {
    verifyPackages: args.verifyPackages !== false,
    verifyTools: args.verifyTools !== false,
    verifyEnv: args.verifyEnv !== false
  };
  
  // Define required tools and packages
  const requiredCommands = ['pnpm', 'firebase', 'git', 'node'];
  const requiredPackages = [
    'typescript',
    'react',
    'zustand',
    'firebase',
    '@tanstack/react-query',
    'vite',
    'vitest'
  ];
  
  // Validate preferred package manager
  logger.info('Checking package manager...');
  const pkgManagerResult = validatePreferredPackageManager('pnpm');
  
  if (pkgManagerResult.valid) {
    logger.success(`Using preferred package manager: ${pkgManagerResult.packageManager}`);
  } else if (pkgManagerResult.packageManager) {
    logger.warn(`Using non-preferred package manager: ${pkgManagerResult.packageManager}. Prefer using pnpm.`);
  } else {
    logger.warn('No package manager detected. Installing with pnpm is recommended.');
  }
  
  let missingTools = [];
  let missingPackages = [];
  
  // Verify CLI tools if enabled
  if (verifyOptions.verifyTools) {
    logger.info('Checking required CLI tools...');
    
    for (const command of requiredCommands) {
      const available = await isCommandAvailable(command);
      if (available) {
        logger.success(`✓ ${command} is available`);
      } else {
        logger.error(`✗ ${command} is not found in PATH`);
        missingTools.push(command);
      }
    }
  }
  
  // Verify npm packages if enabled
  if (verifyOptions.verifyPackages) {
    logger.info('Checking required packages...');
    
    for (const pkg of requiredPackages) {
      const installed = await isPackageInstalled(pkg);
      if (installed) {
        logger.success(`✓ ${pkg} is installed`);
      } else {
        logger.error(`✗ ${pkg} is not installed`);
        missingPackages.push(pkg);
      }
    }
  }
  
  // Gather additional environment information if enabled
  if (verifyOptions.verifyEnv) {
    logger.info('Checking environment...');
    try {
      const nodeVersion = await commandRunner.runCommandAsync('node --version');
      if (nodeVersion.success) {
        logger.info(`Node.js version: ${nodeVersion.stdout.trim()}`);
      }
      
      const npmVersion = await commandRunner.runCommandAsync('npm --version');
      if (npmVersion.success) {
        logger.info(`npm version: ${npmVersion.stdout.trim()}`);
      }
      
      const pnpmVersion = await commandRunner.runCommandAsync('pnpm --version');
      if (pnpmVersion.success) {
        logger.info(`pnpm version: ${pnpmVersion.stdout.trim()}`);
      }
    } catch (error) {
      logger.warn(`Error getting version information: ${error.message}`);
    }
  }
  
  // Auto-install missing packages if requested
  if ((missingPackages.length > 0 || missingTools.length > 0) && args['auto-install-deps']) {
    logger.info('Attempting to install missing dependencies...');
    
    if (missingPackages.length > 0) {
      const installCmd = `pnpm add ${missingPackages.join(' ')} --save-dev`;
      logger.info(`Running: ${installCmd}`);
      
      try {
        const installResult = await commandRunner.runCommandAsync(installCmd);
        if (installResult.success) {
          logger.success('Successfully installed missing packages');
          missingPackages = [];
        } else {
          logger.error(`Failed to install packages: ${installResult.stderr}`);
        }
      } catch (error) {
        logger.error(`Error installing packages: ${error.message}`);
      }
    }
    
    if (missingTools.length > 0) {
      logger.warn('Some CLI tools need to be installed manually:');
      for (const tool of missingTools) {
        switch (tool) {
          case 'firebase':
            logger.info('  - Install Firebase CLI: npm install -g firebase-tools');
            break;
          case 'pnpm':
            logger.info('  - Install pnpm: npm install -g pnpm');
            break;
          case 'git':
            logger.info('  - Install Git: https://git-scm.com/downloads');
            break;
          default:
            logger.info(`  - Install ${tool} using your system's package manager`);
        }
      }
    }
  }
  
  // Check for critical dependency issues
  const hasCriticalIssues = missingTools.includes('pnpm') || 
                          missingTools.includes('node') ||
                          missingTools.includes('git');
  
  // Final verification using the core verifyDependencies function
  const verifyResult = await verifyDependencies({
    ...args, 
    requiredCommands: verifyOptions.verifyTools ? requiredCommands : [],
    requiredPackages: verifyOptions.verifyPackages ? requiredPackages : []
  });
  
  if (verifyResult) {
    if (missingTools.length === 0 && missingPackages.length === 0) {
      logger.success('All dependencies are properly installed!');
    } else {
      logger.warn('Some non-critical dependencies are missing but workflow can continue');
      
      if (!args['auto-install-deps']) {
        logger.info('Run with --auto-install-deps to automatically install missing dependencies');
      }
    }
    return !hasCriticalIssues;
  } else {
    logger.error('Dependency verification failed');
    logger.info('Run with --auto-install-deps to attempt automatic installation');
    return false;
  }
}

/**
<<<<<<< HEAD
=======
 * Enhanced warning logger with severity levels
 * @param {string} message - The warning message to log
 * @param {string} level - Warning level: 'info', 'warning', or 'critical'
 */
function logWarningWithLevel(message, level = 'warning') {
  const levels = {
    info: { prefix: '[INFO]', color: '\x1b[36m' },         // Cyan for info
    warning: { prefix: '[WARNING]', color: '\x1b[33m' },    // Yellow for minor warnings
    critical: { prefix: '[CRITICAL]', color: '\x1b[31m' }   // Red for major warnings
  };
  
  const style = levels[level] || levels.warning;
  const resetColor = '\x1b[0m';
  const icon = level === 'critical' ? '🛑' : level === 'info' ? 'ℹ️' : '⚠️';
  
  console.warn(`${style.color}${icon} ${style.prefix} ${message}${resetColor}`);
}

/**
 * Deploy to Firebase preview channel
 * @param {Object} args - Command line arguments
 * @returns {Promise<boolean>} - Whether the deployment succeeded
 */
async function deployPreview(args) {
  // Start step tracking
  logger.startStep('Deploying preview');
  
  // Flag to track if we've attempted quota cleanup
  let quotaCleanupAttempted = false;
  
  try {
    // Verify Firebase authentication first
    const authResult = await verifyAuthentication();
    if (!authResult) {
      logWarningWithLevel('Authentication failed. Cannot proceed with deployment.', 'critical');
      progressTracker.completeStep(false, 'Deployment aborted due to authentication failure');
      return false;
    }
    
    // Skip deployment in dry-run mode
    if (args['dry-run']) {
      logger.info('Skipping actual deployment in dry-run mode');
      progressTracker.completeStep(true, 'Deployment skipped in dry-run mode');
      return true;
    }
    
    // Try deployment function (for retries)
    async function tryDeployment() {
      // Generate channel ID
      const channelId = generateChannelId();
      
      // Get Firebase config
      const firebaseConfig = config.getFirebaseConfig();
      const { projectId, site, buildDir = 'build' } = firebaseConfig;
      
      // Show deployment details
      const branchName = gitAuth.getCurrentBranch();
      logger.info(`Deploying branch '${branchName}' to Firebase preview channel`);
      logger.info(`Channel: ${channelId}`);
      logger.info(`Project: ${projectId}`);
      logger.info(`Site: ${site}`);
      logger.info(`Build directory: ${buildDir}`);
      
      // Create deployment message
      let commitMessage = "Preview deployment";
      
      // Safely try to get the latest commit message if the function exists
      if (gitAuth && typeof gitAuth.getLatestCommitMessage === 'function') {
        try {
          commitMessage = gitAuth.getLatestCommitMessage();
        } catch (err) {
          logWarningWithLevel(`Could not get latest commit message: ${err.message}`, 'info');
        }
      }
      
      const message = `Preview deployment for '${branchName}': ${commitMessage}`;
      
      // Deploy to Firebase hosting channel
      const deployResult = await deployment.deployToPreviewChannel({
        projectId,
        site,
        channelId,
        buildDir,
        message
      });
      
      // Enhanced result analysis for deprecation warnings
      let deploymentSuccess = deployResult.success;
      let deploymentWarningsOnly = false;
      
      // Check if the only errors are deprecation warnings
      if (!deploymentSuccess && 
          deployResult.rawOutput && 
          (deployResult.rawOutput.includes('[DEP0040]') || 
           deployResult.rawOutput.includes('DeprecationWarning: The `punycode` module is deprecated')) && 
          !deployResult.rawOutput.includes('Error:') && 
          !deployResult.rawOutput.includes('Command failed with exit code')) {
        
        logWarningWithLevel('Firebase CLI reported a Node.js deprecation warning, but this does not indicate a deployment failure', 'info');
        logger.info('This is a benign warning about the punycode module being deprecated in Node.js');
        deploymentWarningsOnly = true;
        deploymentSuccess = true;
      }
      
      // Check for quota exceeded error
      const isQuotaError = !deploymentSuccess && 
        (deployResult.error?.includes('quota reached') || 
         deployResult.error?.includes('HTTP Error: 429') || 
         deployResult.rawOutput?.includes('quota reached') || 
         deployResult.rawOutput?.includes('HTTP Error: 429'));
      
      // If it's a quota error and we haven't tried cleanup, do aggressive cleanup and retry
      if (isQuotaError && !quotaCleanupAttempted) {
        quotaCleanupAttempted = true;
        logger.warn('Channel quota limit reached. Running aggressive cleanup...');
        
        // Do aggressive cleanup (keep only 3 channels)
        await runAggressiveCleanup();
        
        // Retry deployment
        logger.info('Retrying deployment after cleanup...');
        return await tryDeployment();
      }
      
      // Process final deployment result
      if (deploymentSuccess) {
        logger.success(`Deployment successful!`);
        
        // Extract URLs ONLY from the current deployment output - no fallbacks
        const urls = extractPreviewUrlsFromOutput(deployResult.rawOutput || deployResult.output, true);
        
        if (urls && Object.keys(urls).length > 0) {
          logger.success('Successfully extracted preview URLs:');
          if (urls.admin) logger.info(`ADMIN: ${urls.admin}`);
          if (urls.hours) logger.info(`HOURS: ${urls.hours}`);
          
          // Save the URLs for use in the dashboard
          savePreviewUrls(urls);
          
          // Display URLs with appropriate context
          displayPreviewUrls(urls);
        } else {
          logWarningWithLevel('No preview URLs found in deployment output. This is unusual for a successful deployment.', 'warning');
          
          // Only in successful deployments, we check other logs as a fallback
          const fallbackUrls = findUrlsInLogFiles();
          if (fallbackUrls && Object.keys(fallbackUrls).length > 0) {
            logger.info('Found preview URLs from previous deployments:');
            if (fallbackUrls.admin) logger.info(`ADMIN (previous): ${fallbackUrls.admin}`);
            if (fallbackUrls.hours) logger.info(`HOURS (previous): ${fallbackUrls.hours}`);
            
            // Save the URLs with a fallback flag
            fallbackUrls.isFallback = true;
            fallbackUrls.timestamp = new Date().toISOString();
            savePreviewUrls(fallbackUrls);
          }
        }
        
        // Run cleanup after successful deployment if not skipped
        // Force quiet mode to avoid duplicate verbose output
        if (!args['skip-cleanup'] && !args['dry-run']) {
          const cleanupResult = await cleanupChannels({ ...args, quiet: true }, true);
          logger.info(`Cleanup complete: ${cleanupResult.cleaned > 0 ? 
            `Removed ${cleanupResult.cleaned} old channels` : 
            'No channels needed cleanup'}`);
        }
        
        progressTracker.completeStep(true, deploymentWarningsOnly ? 
          'Deployment completed with warnings' : 
          'Deployment completed successfully');
        return true;
      } else {
        // If it's a quota error and we've already tried cleanup, give a more helpful message
        if (isQuotaError && quotaCleanupAttempted) {
          logWarningWithLevel(`Deployment failed: Channel quota still reached even after cleanup`, 'critical');
          logger.info('You might need to manually delete more channels or wait for existing ones to expire');
        } else {
          logWarningWithLevel(`Deployment failed: ${deployResult.error || 'Unknown error'}`, 'critical');
        }
        
        // Enhanced debugging information for failures
        logger.error('=== DEPLOYMENT FAILURE DETAILS ===');
        
        if (deployResult.deployOutput) {
          logger.info('Command output:');
          console.log(deployResult.deployOutput);
        }
        
        if (deployResult.deployError) {
          logWarningWithLevel('Error details:', 'critical');
          console.log(deployResult.deployError);
        }
        
        // Log helpful troubleshooting steps
        logger.info('\nTroubleshooting steps:');
        logger.info('1. Check if Firebase CLI is up to date (npm i -g firebase-tools)');
        logger.info('2. Verify Firebase login status (firebase login:list)');
        logger.info('3. Check build directory existence and contents');
        logger.info(`4. Try manual deployment: firebase hosting:channel:deploy ${generateChannelId()} --project=${firebaseConfig.projectId}`);
        
        progressTracker.completeStep(false, 'Deployment failed');
        return false;
      }
    }
    
    // Add a helper function for aggressive cleanup
    async function runAggressiveCleanup() {
      const firebaseConfig = config.getFirebaseConfig();
      const previewConfig = config.getPreviewConfig();
      const { projectId } = firebaseConfig;
      const { prefix } = previewConfig;
      
      // Sites to clean up
      const sitesToCleanup = ['admin-autonomyhero-2024', 'hours-autonomyhero-2024'];
      
      logger.info('=== PERFORMING AGGRESSIVE CHANNEL CLEANUP ===');
      logger.info(`Quota limit reached - cleaning up old channels aggressively`);
      
      // Aggressive cleanup - keep only 3 channels
      const keepCount = 3;
      
      for (const site of sitesToCleanup) {
        logger.info(`Cleaning up site: ${site}`);
        
        // Use channelCleanup directly to force cleanup
        const cleanupResult = await channelCleanup.cleanupChannels({
          projectId,
          site,
          keepCount,
          prefix,
          dryRun: false
        });
        
        if (cleanupResult.success) {
          if (cleanupResult.deleted && cleanupResult.deleted.length > 0) {
            logger.success(`Successfully deleted ${cleanupResult.deleted.length} old channels for ${site}`);
          } else {
            logger.info(`No channels needed deletion for ${site}`);
          }
        } else {
          logger.error(`Failed to clean up channels for ${site}`);
        }
      }
      
      logger.info('Channel cleanup completed - retrying deployment');
    }
    
    // Start the deployment process
    return await tryDeployment();
  } catch (error) {
    // Don't collect metrics, just throw the error
    handleError(error);
    logWarningWithLevel(`Deployment failed with error: ${error.message}`, 'critical');
    progressTracker.completeStep(false, `Deployment failed with error: ${error.message}`);
    return false;
  } finally {
    // Instead of: await metrics.endStage('deployment');
  }
}

/**
 * Find URLs in log files as a last resort
 * Only used when deployment was successful but no URLs found in output
 * @returns {Object|null} - Object with admin and hours URLs or null
 */
function findUrlsInLogFiles() {
  logger.debug('Searching log files for preview URLs...');
  const tempDir = path.join(process.cwd(), 'temp');
  const logsDir = path.join(process.cwd(), 'logs');
  
  // First check the deploy log
  const deployLogFile = path.join(tempDir, 'firebase-deploy.log');
  
  if (fs.existsSync(deployLogFile)) {
    logger.debug(`Checking ${deployLogFile} for URLs`);
    const logContent = fs.readFileSync(deployLogFile, 'utf8');
    const urls = extractPreviewUrlsFromOutput(logContent, true);
    if (urls && Object.keys(urls).length > 0) {
      logger.debug('Found URLs in deploy log');
      return urls;
    }
  }
  
  // Check for other deployment logs in the logs directory
  if (fs.existsSync(logsDir)) {
    const files = fs.readdirSync(logsDir)
      .filter(file => file.includes('preview-') && file.endsWith('.log'))
      .sort((a, b) => fs.statSync(path.join(logsDir, b)).mtime.getTime() - 
                       fs.statSync(path.join(logsDir, a)).mtime.getTime());
    
    for (const file of files.slice(0, 3)) { // Check up to 3 most recent logs
      const logPath = path.join(logsDir, file);
      logger.debug(`Checking ${logPath} for URLs`);
      const logContent = fs.readFileSync(logPath, 'utf8');
      const urls = extractPreviewUrlsFromOutput(logContent, true);
      if (urls && Object.keys(urls).length > 0) {
        logger.debug(`Found URLs in ${file}`);
        return urls;
      }
    }
  }
  
  return null;
}

/**
 * Clean up old preview channels if needed
 * @param {Object} args - Command line arguments
 * @param {boolean} [forceQuiet=false] - Whether to force quiet mode regardless of args
 * @returns {Promise<Object>} - Cleanup results
 */
async function cleanupChannels(args, forceQuiet = false) {
  if (args['skip-cleanup']) {
    logger.info('Skipping channel cleanup');
    return { success: true, skipped: true };
  }
  
  // Default to quiet mode unless explicitly disabled, and respect forceQuiet
  const quiet = forceQuiet || args.quiet !== false;
  
  if (!quiet) {
    logger.sectionHeader('Cleaning Up Old Channels');
  } else {
    logger.info('Cleaning up old preview channels...');
  }
  
  // Get Firebase and preview config
  const firebaseConfig = config.getFirebaseConfig();
  const { projectId } = firebaseConfig;
  
  // Override the prefix to null to clean up ALL channels regardless of prefix
  // This ensures we don't miss any channels due to naming patterns
  const prefix = null;
  
  // Always use aggressive cleanup settings by default
  // Keep only 5 most recent channels regardless of prefix
  const keepCount = 5;
  const threshold = 5;
  
  // Get both target sites
  const sitesToCleanup = ['admin-autonomyhero-2024', 'hours-autonomyhero-2024'];
  
  if (!quiet) {
    logger.info(`Found ${sitesToCleanup.length} sites to clean up: ${sitesToCleanup.join(', ')}`);
    logger.info(`Will keep only the ${keepCount} most recent channels across all prefixes for each site`);
  }
  
  let totalDeleted = 0;
  let totalSites = 0;
  let siteResults = {};
  
  // Create an array of promises to check all sites in parallel
  const siteCheckPromises = sitesToCleanup.map(async (site) => {
    // First check if cleanup is needed (without doing cleanup yet)
    const checkResult = await channelCleanup.isCleanupNeeded({
      projectId,
      site,
      threshold,
      quiet: true // Always quiet for the check
    });
    
    return { site, checkResult };
  });
  
  // Wait for all site checks to complete
  const siteChecks = await Promise.all(siteCheckPromises);
  
  // Only clean up sites that need it
  const sitesNeedingCleanup = siteChecks.filter(({ checkResult }) => checkResult.needed);
  
  if (sitesNeedingCleanup.length === 0) {
    if (!quiet) logger.info('No sites need channel cleanup');
    return { success: true, cleaned: 0 };
  }
  
  // Create an array of promises to clean up all sites in parallel
  const cleanupPromises = sitesNeedingCleanup.map(async ({ site }) => {
    totalSites++;
    
    // Clean up ALL channels, keeping only the most recent ones
    const cleanupResult = await channelCleanup.cleanupChannels({
      projectId,
      site,
      prefix,  // No prefix filter = clean up ALL channels
      keepCount,
      quiet: true // Always use quiet mode for consistent output
    });
    
    siteResults[site] = cleanupResult;
    
    if (cleanupResult.deleted && cleanupResult.deleted.length > 0) {
      totalDeleted += cleanupResult.deleted.length;
    }
    
    return { site, result: cleanupResult };
  });
  
  // Wait for all cleanups to complete
  await Promise.all(cleanupPromises);
  
  if (totalDeleted > 0) {
    logger.success(`Cleaned up ${totalDeleted} old channels across ${totalSites} sites`);
  } else if (!quiet) {
    logger.info('No channels needed cleanup');
  }
  
  return { 
    success: true, 
    cleaned: totalDeleted,
    sites: siteResults
  };
}

/**
 * Generate a unique channel ID based on Git info
 * @returns {string} - Generated channel ID
 */
function generateChannelId() {
  const branchName = gitAuth.getCurrentBranch() || 'unknown';
  let prNumber = null;
  
  // Try to get PR number, safely checking if the function exists
  if (gitAuth && typeof gitAuth.getPullRequestNumber === 'function') {
    try {
      prNumber = gitAuth.getPullRequestNumber();
    } catch (err) {
      logger.warn(`Could not get PR number: ${err.message}`);
    }
  } else {
    // Alternative: try to extract PR number from branch name (if it's a PR branch)
    const prMatch = branchName.match(/^pr-(\d+)$/);
    if (prMatch) {
      prNumber = prMatch[1];
    }
  }
  
  // Base the channel ID on the PR if available, otherwise use branch and timestamp
  if (prNumber) {
    return `pr-${prNumber}`;
  } else {
    // Sanitize branch name for use in channel ID
    const sanitizedBranch = branchName
      .toLowerCase()
      .replace(/[^a-z0-9-]/g, '-')
      .replace(/-+/g, '-')
      .substring(0, 15);
    
    // Add timestamp to ensure uniqueness
    return `${sanitizedBranch}-${Date.now().toString().substring(0, 10)}`;
  }
}

/**
 * Extract preview URLs from deployment output
 * 
 * @param {string} output - Deployment output
 * @param {boolean} deploymentSuccess - Whether the deployment was successful
 * @returns {Object|null} - Object with admin and hours URLs or null
 */
function extractPreviewUrlsFromOutput(output, deploymentSuccess = true) {
  if (!output) return null;
  
  const urls = {};
  let allUrls = [];
  
  // Try multiple patterns to extract URLs
  const urlPatterns = [
    // Firebase CLI v13.34.0 format with dash prefix
    {
      pattern: /(?:^|\s)-\s+(https:\/\/[^\s]+\.web\.app)/gm,
      matchGroup: 1
    },
    // Look for labeled URLs in our custom format
    {
      pattern: /ADMIN:?\s+(https:\/\/[^\s,]+)/i,
      matchGroup: 1,
      target: 'admin'
    },
    {
      pattern: /HOURS:?\s+(https:\/\/[^\s,]+)/i,
      matchGroup: 1,
      target: 'hours'
    },
    // Firebase CLI v9+ hosting URL format
    {
      pattern: /(?:Channel URL|Hosting URL|Live URL|Preview URL)(?:\s*\([^)]*\))?:\s+(https:\/\/[^\s]+)/gi,
      matchGroup: 1
    },
    // Standard Firebase hosting URL patterns
    {
      pattern: /https:\/\/[a-zA-Z0-9][a-zA-Z0-9-]*--[a-zA-Z0-9][a-zA-Z0-9-]*\.web\.app/g,
      matchGroup: 0
    },
    {
      pattern: /https:\/\/[a-zA-Z0-9][a-zA-Z0-9-]*--[a-zA-Z0-9][a-zA-Z0-9-]*\.firebaseapp\.com/g,
      matchGroup: 0
    }
  ];
  
  // Extract URLs using all patterns
  for (const { pattern, matchGroup, target } of urlPatterns) {
    let match;
    while ((match = pattern.exec(output)) !== null) {
      const url = match[matchGroup].trim();
      
      if (target) {
        // Direct assignment for patterns with specific targets
        urls[target] = url;
      } else {
        // Add to general list for categorization later
        allUrls.push(url);
      }
    }
  }
  
  // If we have collected general URLs, categorize them
  if (allUrls.length > 0) {
    for (const url of allUrls) {
      if (url.includes('admin') && !urls.admin) {
        urls.admin = url;
      } else if (url.includes('hours') && !urls.hours) {
        urls.hours = url;
      } else if (!urls.admin) {
        urls.admin = url;
      } else if (!urls.hours) {
        urls.hours = url;
      }
    }
  }
  
  // If we have any URLs that weren't categorized, store them as generic URLs
  if (allUrls.length > 0 && !urls.admin && !urls.hours) {
    urls.urls = allUrls;
  }
  
  // Add deployment status metadata and detailed information
  if (Object.keys(urls).length > 0) {
    urls.deploymentStatus = deploymentSuccess ? 'success' : 'failed';
    urls.timestamp = new Date().toISOString();
    urls.extractionTime = new Date().toISOString();
    urls.source = 'current-deployment';
    
    // If deployment failed, add warning to URLs object
    if (!deploymentSuccess) {
      urls.warning = "Deployment reported errors - these URLs may not be functional";
      urls.errorDetails = "Check logs for detailed error information";
    }
  }
  
  return Object.keys(urls).length > 0 ? urls : null;
}

/**
 * Save preview URLs to file
 * @param {Object} urls - Preview URLs
 * @returns {void}
 */
function savePreviewUrls(urls) {
  if (!urls) return;
  
  try {
    const tempDir = path.join(process.cwd(), 'temp');
    if (!fs.existsSync(tempDir)) {
      fs.mkdirSync(tempDir, { recursive: true });
    }
    
    const previewUrlsPath = path.join(tempDir, 'preview-urls.json');
    fs.writeFileSync(previewUrlsPath, JSON.stringify(urls, null, 2));
    logger.success(`Extracted and saved preview URLs to ${previewUrlsPath}`);
  } catch (error) {
    logger.error(`Failed to save preview URLs: ${error.message}`);
  }
}

/**
 * Get stored preview URLs
 * @returns {Object|null} - Preview URLs or null
 */
function getPreviewUrls() {
  try {
    const tempDir = path.join(process.cwd(), 'temp');
    const previewUrlsPath = path.join(tempDir, 'preview-urls.json');
    
    if (fs.existsSync(previewUrlsPath)) {
      logger.info(`Reading preview URLs from ${previewUrlsPath}`);
      const content = fs.readFileSync(previewUrlsPath, 'utf8');
      const urls = JSON.parse(content);
      logger.success(`Successfully loaded preview URLs from ${previewUrlsPath}`);
      return urls;
    }
  } catch (error) {
    logger.error(`Failed to read preview URLs: ${error.message}`);
  }
  
  return null;
}

/**
 * Display preview URLs to the user with deployment status context
 * @param {Object} urlData - Preview URL data with potential status information
 */
function displayPreviewUrls(urlData) {
  if (!urlData || (!urlData.admin && !urlData.hours && (!urlData.urls || !urlData.urls.length))) {
    logger.warn("No preview URLs available");
    return;
  }
  
  // Display clear warning if deployment has issues
  if (urlData.deploymentStatus === 'failed' || urlData.warning) {
    console.log(); // Empty line for readability
    logger.error("⚠️  DEPLOYMENT REPORTED ERRORS - THESE URLS MAY NOT BE FUNCTIONAL ⚠️");
    logger.warn("The URLs below were extracted from logs but the deployment process reported errors.");
    logger.warn("They are provided for reference but may not work correctly.");
    console.log(); // Empty line for readability
  }
  
  // Display the URLs with appropriate labels
  console.log(); // Empty line for readability
  logger.info(urlData.deploymentStatus === 'failed' ? "EXTRACTED URLs:" : "PREVIEW URLs:");
  
  if (urlData.admin) {
    logger.info(`ADMIN: ${urlData.admin}`);
  }
  
  if (urlData.hours) {
    logger.info(`HOURS: ${urlData.hours}`);
  }
  
  // Display any additional URLs
  if (urlData.urls && urlData.urls.length > 0) {
    urlData.urls.forEach((url, index) => {
      logger.info(`URL ${index + 1}: ${url}`);
    });
  }
  
  // Additional guidance if deployment failed
  if (urlData.deploymentStatus === 'failed') {
    console.log(); // Empty line for readability
    logger.info("To fix deployment issues:");
    logger.info("1. Check Firebase CLI authentication: 'firebase login'");
    logger.info("2. Verify project configuration in firebase.json");
    logger.info("3. Check build output for missing files");
  }
}

/**
>>>>>>> f7c7b81e
 * Deploy the project to Firebase
 * 
 * @param {string} channel - The Firebase Hosting preview channel to deploy to
 * @returns {Promise<Object>} Result object with deployment success and URLs
 */
export async function deployToFirebase(channel) {
  const tempDir = path.join(process.cwd(), 'temp');
  ensureDirExists(tempDir);

  const logFilePath = path.join(tempDir, 'firebase-deploy.log');
  
  // Generate a unique channel name if one wasn't provided
  const targetChannel = channel || `preview-${Date.now()}`;
  
  logger.info(`Deploying to Firebase preview channel: ${targetChannel}`);
  
  try {
    // Use the Firebase Hosting preview feature to deploy to a temporary URL
    const command = `firebase hosting:channel:deploy ${targetChannel} --json`;
    
    // Display the command being run
    logger.info(`Running: ${command}`);
    
    // Run the command and capture output
    const result = await commandRunner.runCommandAsync(command, {
      stdio: 'pipe',
      captureOutput: true
    });
    
    // Save the output to a log file for debugging
    fs.writeFileSync(logFilePath, result.output);
    logger.info(`Deployment log saved to: ${logFilePath}`);
    
    // Extract preview URLs from the command output
    const urls = extractPreviewUrlsFromOutput(result.output);
    
    if (!urls || (!urls.admin && !urls.hours)) {
      logger.warn('No preview URLs were found in the deployment output.');
      logger.debug('Checking for URLs in the deployment log file...');
      
      // Try to extract URLs from the saved log file as a backup method
      if (fs.existsSync(logFilePath)) {
        const logContent = fs.readFileSync(logFilePath, 'utf8');
        const urlsFromLog = extractPreviewUrlsFromOutput(logContent);
        
        if (urlsFromLog && (urlsFromLog.admin || urlsFromLog.hours)) {
          logger.info('Found preview URLs in the deployment log file.');
          
          // Save the URLs to a file for later reference
          savePreviewUrls(urlsFromLog);
          
          return {
            success: true,
            urls: urlsFromLog
          };
        }
      }
      
      // Check for URLs in other command logs
      logger.debug('Searching for URLs in recent command logs...');
      const recentLogs = commandRunner.getRecentCommandLogs();
      
      for (const log of recentLogs) {
        const urlsFromLog = extractPreviewUrlsFromOutput(log.output);
        
        if (urlsFromLog && (urlsFromLog.admin || urlsFromLog.hours)) {
          logger.info('Found preview URLs in command logs.');
          
          // Save the URLs to a file for later reference
          savePreviewUrls(urlsFromLog);
          
          return {
            success: true,
            urls: urlsFromLog
          };
        }
      }
      
      // Check for URLs in deployment logs
      logger.debug('Searching for URLs in deployment logs...');
      const deploymentLogs = commandRunner.findDeploymentLogs();
      
      for (const logFile of deploymentLogs) {
        if (fs.existsSync(logFile)) {
          const logContent = fs.readFileSync(logFile, 'utf8');
          const urlsFromLog = extractPreviewUrlsFromOutput(logContent);
          
          if (urlsFromLog && (urlsFromLog.admin || urlsFromLog.hours)) {
            logger.info(`Found preview URLs in deployment log: ${logFile}`);
            
            // Save the URLs to a file for later reference
            savePreviewUrls(urlsFromLog);
            
            return {
              success: true,
              urls: urlsFromLog
            };
          }
        }
      }
      
      logger.error('Could not extract preview URLs from any logs. Deployment may have failed or URLs format changed.');
      return {
        success: false,
        urls: null
      };
    }
    
    // Save the URLs to a file for later reference
    savePreviewUrls(urls);
    
    return {
      success: true,
      urls
    };
  } catch (error) {
    logger.error(`Error deploying to Firebase: ${error.message}`);
    
    // Check if we can extract URLs from the error output
    if (error.stdout) {
      const urls = extractPreviewUrlsFromOutput(error.stdout);
      
      if (urls && (urls.admin || urls.hours)) {
        logger.info('Found preview URLs in the error output.');
        
        // Save the URLs to a file for later reference
        savePreviewUrls(urls);
        
        return {
          success: true,
          urls
        };
      }
    }
    
    return {
      success: false,
      error: error.message
    };
  }
}

/**
 * Ensures that a directory exists, creating it if necessary
 * 
 * @param {string} dirPath - The directory path to ensure exists
 */
function ensureDirExists(dirPath) {
  if (!fs.existsSync(dirPath)) {
    fs.mkdirSync(dirPath, { recursive: true });
    logger.debug(`Created directory: ${dirPath}`);
  }
}

<<<<<<< HEAD
=======
/**
 * Generate consolidated reports
 * @param {Object} args - Command line arguments
 * @returns {Promise<boolean>} - Whether report generation succeeded
 */
async function generateReports(args) {
  logger.sectionHeader('Generating Reports');
  
  try {
    // Check if we're in dry-run mode
    if (args['dry-run']) {
      logger.info('Running in dry-run mode - generating mock report');
      
      // Generate a simple HTML report for dry-run mode
      const reportPath = args.output || 'preview-dashboard.html';
      const reportTitle = `Preview Workflow Dry Run (${new Date().toLocaleDateString()})`;
      const mockReportContent = `<!DOCTYPE html>
<html>
<head>
  <title>${reportTitle}</title>
  <style>
    body { font-family: Arial, sans-serif; margin: 40px; line-height: 1.6; }
    h1 { color: #0066cc; }
    .info { background-color: #e6f3ff; padding: 15px; border-radius: 5px; }
    .success { color: #2e7d32; background-color: #e8f5e9; padding: 10px; border-radius: 4px; }
  </style>
</head>
<body>
  <h1>${reportTitle}</h1>
  
  <div class="info">
    <h2>Dry Run Mode</h2>
    <p>This report was generated in dry-run mode. No actual deployment was performed.</p>
    <p>All checks and validations were executed, but the deployment step was skipped.</p>
  </div>
  
  <h2>Mock Preview URLs</h2>
  <p>In an actual deployment, preview URLs would be displayed here.</p>
  <ul>
    <li>Admin: https://admin-example--preview-12345.web.app</li>
    <li>Hours: https://hours-example--preview-12345.web.app</li>
  </ul>
  
  <div class="success">
    <h2>Workflow Summary</h2>
    <p>Workflow completed successfully in dry-run mode!</p>
    <p>Generated on: ${new Date().toLocaleString()}</p>
  </div>
</body>
</html>`;
      
      fs.writeFileSync(reportPath, mockReportContent);
      logger.success(`Generated mock dashboard for dry-run at ${reportPath}`);
      progressTracker.completeStep(true, 'Mock reports generated for dry-run');
      return true;
    }
    
    // Check if deployment was successful
    const tempDir = path.join(process.cwd(), 'temp');
    const urlsFile = path.join(tempDir, 'preview-urls.json');
    let deploymentSuccessful = false;
    let deploymentStatus = 'failed';
    let urls = null;
    
    // Read deployment status from URL file if it exists
    if (fs.existsSync(urlsFile)) {
      try {
        urls = JSON.parse(fs.readFileSync(urlsFile, 'utf8'));
        deploymentSuccessful = urls.deploymentStatus === 'success';
        deploymentStatus = urls.deploymentStatus || 'unknown';
        
        // Check if this is from dry-run mode
        if (urls.isDryRun) {
          logger.info('Using mock URLs from dry-run mode');
          deploymentSuccessful = true;
        }
        // Log URL source information
        else if (urls.isFallback) {
          logWarningWithLevel('Using URLs from a previous deployment because current deployment did not generate URLs', 'warning');
        }
      } catch (err) {
        logger.warn(`Error reading preview URLs file: ${err.message}`);
      }
    }
    
    // If deployment failed and no URLs exist, provide clear information
    if (!deploymentSuccessful && (!urls || Object.keys(urls).length === 0)) {
      logger.error('No preview URLs available due to deployment failure');
      logger.info('Generating error report...');
      
      // Generate a simple error report
      const errorReportPath = args.output || 'preview-dashboard.html';
      const errorTitle = `Preview Deployment Failed (${new Date().toLocaleDateString()})`;
      const errorMessage = 'The Firebase deployment failed. Please check the logs for details.';
      
      generateBasicErrorReport(errorReportPath, errorTitle, errorMessage);
      logger.info(`Error report generated at ${errorReportPath}`);
      
      // Complete step with warning status
      progressTracker.completeStep(false, 'Reports generated with deployment failure information');
      return false;
    }
    
    // Enhanced report collection
    const reportResult = await collectAndGenerateReport({
      reportPath: args.output || 'preview-dashboard.html',
      title: `Preview Workflow Dashboard (${new Date().toLocaleDateString()})`,
      // Get preview URLs from JSON file or logs - but now we're explicit about success state
      previewUrls: urls || extractPreviewUrls(),
      deploymentStatus: deploymentStatus,
      // Don't cleanup reports unless specified
      cleanupIndividualReports: !args['keep-individual-reports']
    });
    
    if (reportResult) {
      if (deploymentSuccessful) {
        logger.success(`Preview dashboard generated at preview-dashboard.html`);
      } else {
        logger.warn(`Preview dashboard generated with deployment failure information at preview-dashboard.html`);
      }
      
      progressTracker.completeStep(true, deploymentSuccessful ? 
        'Reports generated successfully' : 
        'Reports generated with deployment failure information');
      
      return deploymentSuccessful;
    } else {
      logger.warn('Could not generate reports. Some report files may be missing.');
      progressTracker.completeStep(false, 'Failed to generate reports');
      return false;
    }
  } catch (error) {
    logger.error(`Error generating reports: ${error.message}`);
    progressTracker.completeStep(false, `Error generating reports: ${error.message}`);
    return false;
  }
}

/**
 * Stop monitoring process resources
 */
function stopProcessMonitoring() {
  // This is a placeholder function since we don't have the actual implementation
  // In a real implementation, this would likely clear intervals and release resources
  logger.debug('Stopping process monitoring');
}

/**
 * Calculate the size of a build directory
 * @param {string} buildDir - The build directory to calculate
 * @returns {Object} - The size information
 */
function calculateBuildSize(buildDir) {
  if (!fs.existsSync(buildDir)) {
    return { totalSizeMB: 0, fileCount: 0 };
  }
  
  let totalSize = 0;
  let fileCount = 0;
  
  function scanDir(dirPath) {
    try {
      const entries = fs.readdirSync(dirPath);
      
      for (const entry of entries) {
        const fullPath = path.join(dirPath, entry);
        const stats = fs.statSync(fullPath);
        
        if (stats.isDirectory()) {
          scanDir(fullPath); // Recursively scan subdirectories
        } else {
          totalSize += stats.size;
          fileCount++;
        }
      }
    } catch (error) {
      logger.warn(`Error scanning directory ${dirPath}: ${error.message}`);
    }
  }
  
  scanDir(buildDir);
  
  // Convert to MB
  const totalSizeMB = totalSize / (1024 * 1024);
  
  return {
    totalSizeMB,
    fileCount
  };
}

>>>>>>> f7c7b81e
// Run the main function with parsed arguments
main(parseArguments());
<|MERGE_RESOLUTION|>--- conflicted
+++ resolved
@@ -414,66 +414,7 @@
         }
       }
       
-<<<<<<< HEAD
-      progressTracker.completeStep(true, 'Deployment completed');
-    }
-    
-    // Final Step: Generate Consolidated Report
-    progressTracker.startStep('Generating Reports');
-
-    // Add debugging to see what files exist before trying to generate report
-    const tempDir = path.join(process.cwd(), 'temp');
-    if (fs.existsSync(tempDir)) {
-      const files = fs.readdirSync(tempDir);
-      logger.info(`Found ${files.length} files in temp directory: ${files.join(', ')}`);
-    }
-
-    // TEMPORARY: Create a test report file to verify the consolidation works
-    const testBundleReport = {
-      current: {
-        'admin': { total: 567650, files: { 'main.js': 567650 } },
-        'hours': { total: 567630, files: { 'main.js': 567630 } }
-      },
-      historical: {},
-      issues: [
-        { severity: 'warning', message: 'Test bundle size warning', details: 'This is a test report' }
-      ]
-    };
-
-    // Ensure we have at least one valid JSON report
-    const bundleJsonPath = getReportPath('bundle');
-    createJsonReport(testBundleReport, bundleJsonPath);
-    logger.info(`Created test bundle report at ${bundleJsonPath}`);
-
-    // Enhanced report collection with explicit paths
-    const reportResult = await collectAndGenerateReport({
-      reportPath: args.output || 'preview-dashboard.html',
-      title: `Preview Workflow Dashboard (${new Date().toLocaleDateString()})`,
-      // Get preview URLs from JSON file or logs
-      previewUrls: extractPreviewUrls(),
-      // Don't cleanup reports unless specified
-      cleanupIndividualReports: !args['keep-individual-reports']
-    });
-    
-    if (reportResult) {
-      progressTracker.completeStep(true, 'Generated consolidated dashboard');
-      logger.success(`Preview dashboard generated at preview-dashboard.html`);
-    } else {
-      progressTracker.completeStep(false, 'No reports were generated');
-      logger.warn('Could not generate reports. Some report files may be missing.');
-    }
-    
-    logger.info('\nWorkflow completed successfully!');
-    
-    // If we made it here, print a success message
-    if (deployWillRun) {
-      logger.success(`
-Preview deployment is complete!
-Preview dashboard is available at preview-dashboard.html
-`);
-=======
       process.exit(0);
->>>>>>> f7c7b81e
     } else {
       progressTracker.finishProgress(false, `Preview workflow failed after ${progressTracker.formatDuration(progressTracker.getElapsedTime())}`);
       process.exit(1);
@@ -1295,7 +1236,792 @@
 }
 
 /**
-<<<<<<< HEAD
+ * Check documentation quality
+ * @param {Object} args - Command line arguments
+ * @returns {Promise<boolean>} - Whether the check succeeded
+ */
+async function checkDocumentationQuality(args) {
+  if (args['skip-doc-quality']) {
+    logger.info('Documentation quality check skipped');
+    return true;
+  }
+
+  logger.sectionHeader('Checking Documentation Quality');
+  progressTracker.startStep("Documentation quality");
+  
+  try {
+    // Define report paths
+    const jsonReportPath = getReportPath('docQuality');
+    const htmlReportPath = getHtmlReportPath('docQuality');
+    
+    logger.info(`Will save doc quality JSON to: ${jsonReportPath}`);
+    logger.info(`Will save doc quality HTML to: ${htmlReportPath}`);
+    
+    try {
+      const result = await docQuality.checkDocQuality({
+        docsDir: 'docs',
+        outputFile: htmlReportPath,
+        similarityThreshold: 0.6,
+        requiredDocs: [
+          'setup',
+          'deployment',
+          'preview',
+          'configuration',
+          'architecture'
+        ],
+        ignoreDirectories: [
+          'node_modules',
+          'dist',
+          'build'
+        ],
+        generateIndex: true
+      });
+      
+      // Validate result object before trying to access properties
+      if (!result) {
+        logger.warn("Documentation analyzer returned no results");
+        // Create a placeholder result
+        const fallbackResult = {
+          error: "No analysis results returned",
+          missingDocs: [],
+          duplicates: []
+        };
+        
+        // Save fallback result to JSON
+        createJsonReport(fallbackResult, jsonReportPath);
+        
+        progressTracker.completeStep(true, "Documentation quality check completed with warnings");
+        return true;
+      }
+      
+      // Explicitly save JSON report
+      createJsonReport(result, jsonReportPath);
+      logger.info(`Documentation quality results saved to ${jsonReportPath}`);
+      
+      if (result.duplicates && result.duplicates.length > 0) {
+        logger.warn(`Found ${result.duplicates.length} potential documentation duplicates`);
+        logger.info(`See ${htmlReportPath} for details`);
+      } else {
+        logger.success('No documentation duplicates detected');
+      }
+      
+      if (result.missingDocs && result.missingDocs.length > 0) {
+        logger.warn(`Missing ${result.missingDocs.length} key documentation files`);
+        logger.info(`See ${htmlReportPath} for details`);
+      } else {
+        logger.success('All required documentation present');
+      }
+      
+      // Documentation quality is informational and should not fail the build
+      progressTracker.completeStep(true, "Documentation quality check passed");
+      return true;
+    } catch (analysisError) {
+      logger.error(`Error analyzing documentation: ${analysisError.message}`);
+      
+      // Create a fallback result for error case
+      const errorResult = {
+        error: analysisError.message,
+        timestamp: new Date().toISOString(),
+        success: false
+      };
+      
+      // Save error information to JSON
+      createJsonReport(errorResult, jsonReportPath);
+      
+      // Create a simple HTML report for error case
+      generateBasicErrorReport(htmlReportPath, "Documentation Analysis Error", analysisError.message);
+      
+      // Don't fail the build for documentation issues
+      progressTracker.completeStep(true, "Documentation quality check completed with errors");
+      return true;
+    }
+  } catch (error) {
+    logger.error('Error during documentation quality check: ' + error.message);
+    // Don't fail the workflow for documentation issues
+    progressTracker.completeStep(true, "Documentation quality check failed");
+    return true;
+  }
+}
+
+/**
+ * Generate a basic HTML error report
+ * @param {string} filePath - Path to save the HTML report
+ * @param {string} title - Report title
+ * @param {string} errorMessage - Error message to display
+ */
+function generateBasicErrorReport(filePath, title, errorMessage) {
+  const html = `<!DOCTYPE html>
+<html>
+<head>
+  <title>${title}</title>
+  <style>
+    body { font-family: Arial, sans-serif; margin: 40px; }
+    .error { color: #d32f2f; padding: 20px; background-color: #ffebee; border-radius: 4px; }
+    h1 { color: #333; }
+  </style>
+</head>
+<body>
+  <h1>${title}</h1>
+  <div class="error">
+    <p>${errorMessage}</p>
+    <p>This error occurred during the documentation quality analysis process. The build will continue, but you may want to investigate this issue.</p>
+  </div>
+  <p>Generated on: ${new Date().toLocaleString()}</p>
+</body>
+</html>`;
+
+  logger.info(`Generating HTML report at: ${filePath}`);
+  fs.writeFileSync(filePath, html);
+}
+
+/**
+ * Check module syntax consistency
+ * @param {Object} args - Command line arguments
+ * @returns {Promise<boolean>} - Whether the check succeeded
+ */
+async function checkModuleSyntax(args) {
+  if (args['skip-module-syntax']) {
+    logger.info('Module syntax consistency check skipped');
+    return true;
+  }
+
+  logger.sectionHeader('Checking Module Syntax Consistency');
+  
+  try {
+    const result = await moduleSyntaxCheck.checkModuleSyntax({
+      directories: [
+        'scripts',
+        'packages/*/src'
+      ],
+      excludeDirectories: [
+        'node_modules',
+        'dist',
+        'build'
+      ],
+      autoFix: true
+    });
+    
+    if (result.issues && result.issues.length > 0) {
+      logger.warn(`Fixed ${result.issues.length} module syntax inconsistencies`);
+      logger.info(`Files updated: ${result.fixedFiles.length}`);
+    } else {
+      logger.success('No module syntax inconsistencies detected');
+    }
+    
+    return true;
+  } catch (error) {
+    logger.error('Error during module syntax consistency check: ' + error.message);
+    return false;
+  }
+}
+
+/**
+ * Handle errors during workflow execution
+ * 
+ * @param {Error} error - The error that occurred
+ */
+function handleError(error) {
+  // Just print the error and exit immediately
+  console.error('\n❌ ERROR: Preview deployment failed');
+  
+  if (error instanceof WorkflowError) {
+    console.error(`${error.message}`);
+    if (error.cause) {
+      console.error(`Cause: ${error.cause}`);
+    }
+    if (error.suggestion) {
+      console.error(`\nSuggestion: ${error.suggestion}`);
+    }
+  } else {
+    console.error(error);
+  }
+  
+  // Exit immediately
+  process.exit(1);
+}
+
+/**
+ * Verify all required dependencies are installed
+ * 
+ * @param {Object} args - Command line arguments
+ * @returns {Promise<boolean>} - Whether all dependencies were verified successfully
+ */
+async function runDependencyVerification(args) {
+  logger.sectionHeader('Dependency Verification');
+  
+  // Setup verification options
+  const verifyOptions = {
+    verifyPackages: args.verifyPackages !== false,
+    verifyTools: args.verifyTools !== false,
+    verifyEnv: args.verifyEnv !== false
+  };
+  
+  // Define required tools and packages
+  const requiredCommands = ['pnpm', 'firebase', 'git', 'node'];
+  const requiredPackages = [
+    'typescript',
+    'react',
+    'zustand',
+    'firebase',
+    '@tanstack/react-query',
+    'vite',
+    'vitest'
+  ];
+  
+  // Validate preferred package manager
+  logger.info('Checking package manager...');
+  const pkgManagerResult = validatePreferredPackageManager('pnpm');
+  
+  if (pkgManagerResult.valid) {
+    logger.success(`Using preferred package manager: ${pkgManagerResult.packageManager}`);
+  } else if (pkgManagerResult.packageManager) {
+    logger.warn(`Using non-preferred package manager: ${pkgManagerResult.packageManager}. Prefer using pnpm.`);
+  } else {
+    logger.warn('No package manager detected. Installing with pnpm is recommended.');
+  }
+  
+  let missingTools = [];
+  let missingPackages = [];
+  
+  // Verify CLI tools if enabled
+  if (verifyOptions.verifyTools) {
+    logger.info('Checking required CLI tools...');
+    
+    for (const command of requiredCommands) {
+      const available = await isCommandAvailable(command);
+      if (available) {
+        logger.success(`✓ ${command} is available`);
+      } else {
+        logger.error(`✗ ${command} is not found in PATH`);
+        missingTools.push(command);
+      }
+    }
+  }
+  
+  // Verify npm packages if enabled
+  if (verifyOptions.verifyPackages) {
+    logger.info('Checking required packages...');
+    
+    for (const pkg of requiredPackages) {
+      const installed = await isPackageInstalled(pkg);
+      if (installed) {
+        logger.success(`✓ ${pkg} is installed`);
+      } else {
+        logger.error(`✗ ${pkg} is not installed`);
+        missingPackages.push(pkg);
+      }
+    }
+  }
+  
+  // Gather additional environment information if enabled
+  if (verifyOptions.verifyEnv) {
+    logger.info('Checking environment...');
+    try {
+      const nodeVersion = await commandRunner.runCommandAsync('node --version');
+      if (nodeVersion.success) {
+        logger.info(`Node.js version: ${nodeVersion.stdout.trim()}`);
+      }
+      
+      const npmVersion = await commandRunner.runCommandAsync('npm --version');
+      if (npmVersion.success) {
+        logger.info(`npm version: ${npmVersion.stdout.trim()}`);
+      }
+      
+      const pnpmVersion = await commandRunner.runCommandAsync('pnpm --version');
+      if (pnpmVersion.success) {
+        logger.info(`pnpm version: ${pnpmVersion.stdout.trim()}`);
+      }
+    } catch (error) {
+      logger.warn(`Error getting version information: ${error.message}`);
+    }
+  }
+  
+  // Auto-install missing packages if requested
+  if ((missingPackages.length > 0 || missingTools.length > 0) && args['auto-install-deps']) {
+    logger.info('Attempting to install missing dependencies...');
+    
+    if (missingPackages.length > 0) {
+      const installCmd = `pnpm add ${missingPackages.join(' ')} --save-dev`;
+      logger.info(`Running: ${installCmd}`);
+      
+      try {
+        const installResult = await commandRunner.runCommandAsync(installCmd);
+        if (installResult.success) {
+          logger.success('Successfully installed missing packages');
+          missingPackages = [];
+        } else {
+          logger.error(`Failed to install packages: ${installResult.stderr}`);
+        }
+      } catch (error) {
+        logger.error(`Error installing packages: ${error.message}`);
+      }
+    }
+    
+    if (missingTools.length > 0) {
+      logger.warn('Some CLI tools need to be installed manually:');
+      for (const tool of missingTools) {
+        switch (tool) {
+          case 'firebase':
+            logger.info('  - Install Firebase CLI: npm install -g firebase-tools');
+            break;
+          case 'pnpm':
+            logger.info('  - Install pnpm: npm install -g pnpm');
+            break;
+          case 'git':
+            logger.info('  - Install Git: https://git-scm.com/downloads');
+            break;
+          default:
+            logger.info(`  - Install ${tool} using your system's package manager`);
+        }
+      }
+    }
+  }
+  
+  // Check for critical dependency issues
+  const hasCriticalIssues = missingTools.includes('pnpm') || 
+                          missingTools.includes('node') ||
+                          missingTools.includes('git');
+  
+  // Final verification using the core verifyDependencies function
+  const verifyResult = await verifyDependencies({
+    ...args, 
+    requiredCommands: verifyOptions.verifyTools ? requiredCommands : [],
+    requiredPackages: verifyOptions.verifyPackages ? requiredPackages : []
+  });
+  
+  if (verifyResult) {
+    if (missingTools.length === 0 && missingPackages.length === 0) {
+      logger.success('All dependencies are properly installed!');
+    } else {
+      logger.warn('Some non-critical dependencies are missing but workflow can continue');
+      
+      if (!args['auto-install-deps']) {
+        logger.info('Run with --auto-install-deps to automatically install missing dependencies');
+      }
+    }
+    return !hasCriticalIssues;
+  } else {
+    logger.error('Dependency verification failed');
+    logger.info('Run with --auto-install-deps to attempt automatic installation');
+    return false;
+  }
+}
+
+/**
+ * Enhanced warning logger with severity levels
+ * @param {string} message - The warning message to log
+ * @param {string} level - Warning level: 'info', 'warning', or 'critical'
+ */
+function logWarningWithLevel(message, level = 'warning') {
+  const levels = {
+    info: { prefix: '[INFO]', color: '\x1b[36m' },         // Cyan for info
+    warning: { prefix: '[WARNING]', color: '\x1b[33m' },    // Yellow for minor warnings
+    critical: { prefix: '[CRITICAL]', color: '\x1b[31m' }   // Red for major warnings
+  };
+  
+  const style = levels[level] || levels.warning;
+  const resetColor = '\x1b[0m';
+  const icon = level === 'critical' ? '🛑' : level === 'info' ? 'ℹ️' : '⚠️';
+  
+  console.warn(`${style.color}${icon} ${style.prefix} ${message}${resetColor}`);
+}
+
+/**
+ * Deploy to Firebase preview channel
+ * @param {Object} args - Command line arguments
+ * @returns {Promise<boolean>} - Whether the deployment succeeded
+ */
+async function deployPreview(args) {
+  // Start step tracking
+  logger.startStep('Deploying preview');
+  
+  // Flag to track if we've attempted quota cleanup
+  let quotaCleanupAttempted = false;
+  
+  try {
+    // Verify Firebase authentication first
+    const authResult = await verifyAuthentication();
+    if (!authResult) {
+      logWarningWithLevel('Authentication failed. Cannot proceed with deployment.', 'critical');
+      progressTracker.completeStep(false, 'Deployment aborted due to authentication failure');
+      return false;
+    }
+    
+    // Skip deployment in dry-run mode
+    if (args['dry-run']) {
+      logger.info('Skipping actual deployment in dry-run mode');
+      progressTracker.completeStep(true, 'Deployment skipped in dry-run mode');
+      return true;
+    }
+    
+    // Try deployment function (for retries)
+    async function tryDeployment() {
+      // Generate channel ID
+      const channelId = generateChannelId();
+      
+      // Get Firebase config
+      const firebaseConfig = config.getFirebaseConfig();
+      const { projectId, site, buildDir = 'build' } = firebaseConfig;
+      
+      // Show deployment details
+      const branchName = gitAuth.getCurrentBranch();
+      logger.info(`Deploying branch '${branchName}' to Firebase preview channel`);
+      logger.info(`Channel: ${channelId}`);
+      logger.info(`Project: ${projectId}`);
+      logger.info(`Site: ${site}`);
+      logger.info(`Build directory: ${buildDir}`);
+      
+      // Create deployment message
+      let commitMessage = "Preview deployment";
+      
+      // Safely try to get the latest commit message if the function exists
+      if (gitAuth && typeof gitAuth.getLatestCommitMessage === 'function') {
+        try {
+          commitMessage = gitAuth.getLatestCommitMessage();
+        } catch (err) {
+          logWarningWithLevel(`Could not get latest commit message: ${err.message}`, 'info');
+        }
+      }
+      
+      const message = `Preview deployment for '${branchName}': ${commitMessage}`;
+      
+      // Deploy to Firebase hosting channel
+      const deployResult = await deployment.deployToPreviewChannel({
+        projectId,
+        site,
+        channelId,
+        buildDir,
+        message
+      });
+      
+      // Enhanced result analysis for deprecation warnings
+      let deploymentSuccess = deployResult.success;
+      let deploymentWarningsOnly = false;
+      
+      // Check if the only errors are deprecation warnings
+      if (!deploymentSuccess && 
+          deployResult.rawOutput && 
+          (deployResult.rawOutput.includes('[DEP0040]') || 
+           deployResult.rawOutput.includes('DeprecationWarning: The `punycode` module is deprecated')) && 
+          !deployResult.rawOutput.includes('Error:') && 
+          !deployResult.rawOutput.includes('Command failed with exit code')) {
+        
+        logWarningWithLevel('Firebase CLI reported a Node.js deprecation warning, but this does not indicate a deployment failure', 'info');
+        logger.info('This is a benign warning about the punycode module being deprecated in Node.js');
+        deploymentWarningsOnly = true;
+        deploymentSuccess = true;
+      }
+      
+      // Check for quota exceeded error
+      const isQuotaError = !deploymentSuccess && 
+        (deployResult.error?.includes('quota reached') || 
+         deployResult.error?.includes('HTTP Error: 429') || 
+         deployResult.rawOutput?.includes('quota reached') || 
+         deployResult.rawOutput?.includes('HTTP Error: 429'));
+      
+      // If it's a quota error and we haven't tried cleanup, do aggressive cleanup and retry
+      if (isQuotaError && !quotaCleanupAttempted) {
+        quotaCleanupAttempted = true;
+        logger.warn('Channel quota limit reached. Running aggressive cleanup...');
+        
+        // Do aggressive cleanup (keep only 3 channels)
+        await runAggressiveCleanup();
+        
+        // Retry deployment
+        logger.info('Retrying deployment after cleanup...');
+        return await tryDeployment();
+      }
+      
+      // Process final deployment result
+      if (deploymentSuccess) {
+        logger.success(`Deployment successful!`);
+        
+        // Extract URLs ONLY from the current deployment output - no fallbacks
+        const urls = extractPreviewUrlsFromOutput(deployResult.rawOutput || deployResult.output, true);
+        
+        if (urls && Object.keys(urls).length > 0) {
+          logger.success('Successfully extracted preview URLs:');
+          if (urls.admin) logger.info(`ADMIN: ${urls.admin}`);
+          if (urls.hours) logger.info(`HOURS: ${urls.hours}`);
+          
+          // Save the URLs for use in the dashboard
+          savePreviewUrls(urls);
+          
+          // Display URLs with appropriate context
+          displayPreviewUrls(urls);
+        } else {
+          logWarningWithLevel('No preview URLs found in deployment output. This is unusual for a successful deployment.', 'warning');
+          
+          // Only in successful deployments, we check other logs as a fallback
+          const fallbackUrls = findUrlsInLogFiles();
+          if (fallbackUrls && Object.keys(fallbackUrls).length > 0) {
+            logger.info('Found preview URLs from previous deployments:');
+            if (fallbackUrls.admin) logger.info(`ADMIN (previous): ${fallbackUrls.admin}`);
+            if (fallbackUrls.hours) logger.info(`HOURS (previous): ${fallbackUrls.hours}`);
+            
+            // Save the URLs with a fallback flag
+            fallbackUrls.isFallback = true;
+            fallbackUrls.timestamp = new Date().toISOString();
+            savePreviewUrls(fallbackUrls);
+          }
+        }
+        
+        // Run cleanup after successful deployment if not skipped
+        // Force quiet mode to avoid duplicate verbose output
+        if (!args['skip-cleanup'] && !args['dry-run']) {
+          const cleanupResult = await cleanupChannels({ ...args, quiet: true }, true);
+          logger.info(`Cleanup complete: ${cleanupResult.cleaned > 0 ? 
+            `Removed ${cleanupResult.cleaned} old channels` : 
+            'No channels needed cleanup'}`);
+        }
+        
+        progressTracker.completeStep(true, deploymentWarningsOnly ? 
+          'Deployment completed with warnings' : 
+          'Deployment completed successfully');
+        return true;
+      } else {
+        // If it's a quota error and we've already tried cleanup, give a more helpful message
+        if (isQuotaError && quotaCleanupAttempted) {
+          logWarningWithLevel(`Deployment failed: Channel quota still reached even after cleanup`, 'critical');
+          logger.info('You might need to manually delete more channels or wait for existing ones to expire');
+        } else {
+          logWarningWithLevel(`Deployment failed: ${deployResult.error || 'Unknown error'}`, 'critical');
+        }
+        
+        // Enhanced debugging information for failures
+        logger.error('=== DEPLOYMENT FAILURE DETAILS ===');
+        
+        if (deployResult.deployOutput) {
+          logger.info('Command output:');
+          console.log(deployResult.deployOutput);
+        }
+        
+        if (deployResult.deployError) {
+          logWarningWithLevel('Error details:', 'critical');
+          console.log(deployResult.deployError);
+        }
+        
+        // Log helpful troubleshooting steps
+        logger.info('\nTroubleshooting steps:');
+        logger.info('1. Check if Firebase CLI is up to date (npm i -g firebase-tools)');
+        logger.info('2. Verify Firebase login status (firebase login:list)');
+        logger.info('3. Check build directory existence and contents');
+        logger.info(`4. Try manual deployment: firebase hosting:channel:deploy ${generateChannelId()} --project=${firebaseConfig.projectId}`);
+        
+        progressTracker.completeStep(false, 'Deployment failed');
+        return false;
+      }
+    }
+    
+    // Add a helper function for aggressive cleanup
+    async function runAggressiveCleanup() {
+      const firebaseConfig = config.getFirebaseConfig();
+      const previewConfig = config.getPreviewConfig();
+      const { projectId } = firebaseConfig;
+      const { prefix } = previewConfig;
+      
+      // Sites to clean up
+      const sitesToCleanup = ['admin-autonomyhero-2024', 'hours-autonomyhero-2024'];
+      
+      logger.info('=== PERFORMING AGGRESSIVE CHANNEL CLEANUP ===');
+      logger.info(`Quota limit reached - cleaning up old channels aggressively`);
+      
+      // Aggressive cleanup - keep only 3 channels
+      const keepCount = 3;
+      
+      for (const site of sitesToCleanup) {
+        logger.info(`Cleaning up site: ${site}`);
+        
+        // Use channelCleanup directly to force cleanup
+        const cleanupResult = await channelCleanup.cleanupChannels({
+          projectId,
+          site,
+          keepCount,
+          prefix,
+          dryRun: false
+        });
+        
+        if (cleanupResult.success) {
+          if (cleanupResult.deleted && cleanupResult.deleted.length > 0) {
+            logger.success(`Successfully deleted ${cleanupResult.deleted.length} old channels for ${site}`);
+          } else {
+            logger.info(`No channels needed deletion for ${site}`);
+          }
+        } else {
+          logger.error(`Failed to clean up channels for ${site}`);
+        }
+      }
+      
+      logger.info('Channel cleanup completed - retrying deployment');
+    }
+    
+    // Start the deployment process
+    return await tryDeployment();
+  } catch (error) {
+    // Don't collect metrics, just throw the error
+    handleError(error);
+    logWarningWithLevel(`Deployment failed with error: ${error.message}`, 'critical');
+    progressTracker.completeStep(false, `Deployment failed with error: ${error.message}`);
+    return false;
+  } finally {
+    // Instead of: await metrics.endStage('deployment');
+  }
+}
+
+/**
+ * Find URLs in log files as a last resort
+ * Only used when deployment was successful but no URLs found in output
+ * @returns {Object|null} - Object with admin and hours URLs or null
+ */
+function findUrlsInLogFiles() {
+  logger.debug('Searching log files for preview URLs...');
+  const tempDir = path.join(process.cwd(), 'temp');
+  const logsDir = path.join(process.cwd(), 'logs');
+  
+  // First check the deploy log
+  const deployLogFile = path.join(tempDir, 'firebase-deploy.log');
+  
+  if (fs.existsSync(deployLogFile)) {
+    logger.debug(`Checking ${deployLogFile} for URLs`);
+    const logContent = fs.readFileSync(deployLogFile, 'utf8');
+    const urls = extractPreviewUrlsFromOutput(logContent, true);
+    if (urls && Object.keys(urls).length > 0) {
+      logger.debug('Found URLs in deploy log');
+      return urls;
+    }
+  }
+  
+  // Check for other deployment logs in the logs directory
+  if (fs.existsSync(logsDir)) {
+    const files = fs.readdirSync(logsDir)
+      .filter(file => file.includes('preview-') && file.endsWith('.log'))
+      .sort((a, b) => fs.statSync(path.join(logsDir, b)).mtime.getTime() - 
+                       fs.statSync(path.join(logsDir, a)).mtime.getTime());
+    
+    for (const file of files.slice(0, 3)) { // Check up to 3 most recent logs
+      const logPath = path.join(logsDir, file);
+      logger.debug(`Checking ${logPath} for URLs`);
+      const logContent = fs.readFileSync(logPath, 'utf8');
+      const urls = extractPreviewUrlsFromOutput(logContent, true);
+      if (urls && Object.keys(urls).length > 0) {
+        logger.debug(`Found URLs in ${file}`);
+        return urls;
+      }
+    }
+  }
+  
+  return null;
+}
+
+/**
+ * Clean up old preview channels if needed
+ * @param {Object} args - Command line arguments
+ * @param {boolean} [forceQuiet=false] - Whether to force quiet mode regardless of args
+ * @returns {Promise<Object>} - Cleanup results
+ */
+async function cleanupChannels(args, forceQuiet = false) {
+  if (args['skip-cleanup']) {
+    logger.info('Skipping channel cleanup');
+    return { success: true, skipped: true };
+  }
+  
+  // Default to quiet mode unless explicitly disabled, and respect forceQuiet
+  const quiet = forceQuiet || args.quiet !== false;
+  
+  if (!quiet) {
+    logger.sectionHeader('Cleaning Up Old Channels');
+  } else {
+    logger.info('Cleaning up old preview channels...');
+  }
+  
+  // Get Firebase and preview config
+  const firebaseConfig = config.getFirebaseConfig();
+  const { projectId } = firebaseConfig;
+  
+  // Override the prefix to null to clean up ALL channels regardless of prefix
+  // This ensures we don't miss any channels due to naming patterns
+  const prefix = null;
+  
+  // Always use aggressive cleanup settings by default
+  // Keep only 5 most recent channels regardless of prefix
+  const keepCount = 5;
+  const threshold = 5;
+  
+  // Get both target sites
+  const sitesToCleanup = ['admin-autonomyhero-2024', 'hours-autonomyhero-2024'];
+  
+  if (!quiet) {
+    logger.info(`Found ${sitesToCleanup.length} sites to clean up: ${sitesToCleanup.join(', ')}`);
+    logger.info(`Will keep only the ${keepCount} most recent channels across all prefixes for each site`);
+  }
+  
+  let totalDeleted = 0;
+  let totalSites = 0;
+  let siteResults = {};
+  
+  // Create an array of promises to check all sites in parallel
+  const siteCheckPromises = sitesToCleanup.map(async (site) => {
+    // First check if cleanup is needed (without doing cleanup yet)
+    const checkResult = await channelCleanup.isCleanupNeeded({
+      projectId,
+      site,
+      threshold,
+      quiet: true // Always quiet for the check
+    });
+    
+    return { site, checkResult };
+  });
+  
+  // Wait for all site checks to complete
+  const siteChecks = await Promise.all(siteCheckPromises);
+  
+  // Only clean up sites that need it
+  const sitesNeedingCleanup = siteChecks.filter(({ checkResult }) => checkResult.needed);
+  
+  if (sitesNeedingCleanup.length === 0) {
+    if (!quiet) logger.info('No sites need channel cleanup');
+    return { success: true, cleaned: 0 };
+  }
+  
+  // Create an array of promises to clean up all sites in parallel
+  const cleanupPromises = sitesNeedingCleanup.map(async ({ site }) => {
+    totalSites++;
+    
+    // Clean up ALL channels, keeping only the most recent ones
+    const cleanupResult = await channelCleanup.cleanupChannels({
+      projectId,
+      site,
+      prefix,  // No prefix filter = clean up ALL channels
+      keepCount,
+      quiet: true // Always use quiet mode for consistent output
+    });
+    
+    siteResults[site] = cleanupResult;
+    
+    if (cleanupResult.deleted && cleanupResult.deleted.length > 0) {
+      totalDeleted += cleanupResult.deleted.length;
+    }
+    
+    return { site, result: cleanupResult };
+  });
+  
+  // Wait for all cleanups to complete
+  await Promise.all(cleanupPromises);
+  
+  if (totalDeleted > 0) {
+    logger.success(`Cleaned up ${totalDeleted} old channels across ${totalSites} sites`);
+  } else if (!quiet) {
+    logger.info('No channels needed cleanup');
+  }
+  
+  return { 
+    success: true, 
+    cleaned: totalDeleted,
+    sites: siteResults
+  };
+}
+
+/**
  * Generate a unique channel ID based on Git info
  * @returns {string} - Generated channel ID
  */
@@ -1338,9 +2064,10 @@
  * Extract preview URLs from deployment output
  * 
  * @param {string} output - Deployment output
+ * @param {boolean} deploymentSuccess - Whether the deployment was successful
  * @returns {Object|null} - Object with admin and hours URLs or null
  */
-function extractPreviewUrlsFromOutput(output) {
+function extractPreviewUrlsFromOutput(output, deploymentSuccess = true) {
   if (!output) return null;
   
   const urls = {};
@@ -1416,1104 +2143,6 @@
     urls.urls = allUrls;
   }
   
-  return Object.keys(urls).length > 0 ? urls : null;
-}
-
-/**
- * Save preview URLs to file
- * @param {Object} urls - URLs to save
- * @returns {boolean} - Whether save was successful
- */
-function savePreviewUrls(urls) {
-  if (!urls || Object.keys(urls).length === 0) {
-    return false;
-  }
-
-  try {
-    const tempDir = path.join(process.cwd(), 'temp');
-    if (!fs.existsSync(tempDir)) {
-      fs.mkdirSync(tempDir, { recursive: true });
-    }
-
-    const filePath = path.join(tempDir, 'preview-urls.json');
-    fs.writeFileSync(filePath, JSON.stringify(urls, null, 2));
-    logger.success(`Preview URLs saved to ${filePath}`);
-    
-    // Also log them clearly for immediate visibility
-    logger.info('Preview URLs:');
-    if (urls.admin) logger.info(`- ADMIN: ${urls.admin}`);
-    if (urls.hours) logger.info(`- HOURS: ${urls.hours}`);
-    if (urls.urls) {
-      urls.urls.forEach(url => logger.info(`- ${url}`));
-    }
-    
-    return true;
-  } catch (error) {
-    logger.error(`Failed to save preview URLs: ${error.message}`);
-    return false;
-  }
-}
-
-/**
- * Deploy to Firebase preview channel
- * @param {Object} args - Command line arguments
- * @returns {Promise<boolean>} - Whether the deployment succeeded
- */
-async function deployPreview(args) {
-  // Instead of: await metrics.startStage('deployment');
-  logger.startStep('Deploying preview');
-  
-  try {
-    // Verify Firebase authentication first
-    const authResult = await verifyAuthentication();
-    if (!authResult) {
-      logger.error('Authentication failed. Cannot proceed with deployment.');
-      progressTracker.completeStep(false, 'Deployment aborted due to authentication failure');
-      return false;
-    }
-    
-    // Generate channel ID
-    const channelId = generateChannelId();
-    
-    // Get Firebase config
-    const firebaseConfig = config.getFirebaseConfig();
-    const { projectId, site, buildDir = 'build' } = firebaseConfig;
-    
-    // Show deployment details
-    const branchName = gitAuth.getCurrentBranch();
-    logger.info(`Deploying branch '${branchName}' to Firebase preview channel`);
-    logger.info(`Channel: ${channelId}`);
-    logger.info(`Project: ${projectId}`);
-    logger.info(`Site: ${site}`);
-    logger.info(`Build directory: ${buildDir}`);
-    
-    // Create deployment message
-    let commitMessage = "Preview deployment";
-    
-    // Safely try to get the latest commit message if the function exists
-    if (gitAuth && typeof gitAuth.getLatestCommitMessage === 'function') {
-      try {
-        commitMessage = gitAuth.getLatestCommitMessage();
-      } catch (err) {
-        logger.warn(`Could not get latest commit message: ${err.message}`);
-      }
-    }
-    
-    const message = `Preview deployment for '${branchName}': ${commitMessage}`;
-    
-    // Deploy to Firebase hosting channel
-    const deployResult = await deployment.deployToPreviewChannel({
-      projectId,
-      site,
-      channelId,
-      buildDir,
-      message
-    });
-    
-    if (deployResult.success) {
-      logger.success(`Deployment successful!`);
-      
-      // Extract and process the preview URLs
-      const urls = extractPreviewUrlsFromOutput(deployResult.rawOutput || deployResult.output);
-      
-      if (urls && Object.keys(urls).length > 0) {
-        logger.success('Successfully extracted preview URLs:');
-        if (urls.admin) logger.info(`ADMIN: ${urls.admin}`);
-        if (urls.hours) logger.info(`HOURS: ${urls.hours}`);
-        
-        // Save the URLs for use in the dashboard
-        savePreviewUrls(urls);
-      } else {
-        logger.warn('No preview URLs found in deployment output');
-      }
-      
-      progressTracker.completeStep(true, 'Deployment completed successfully');
-      return true;
-    } else {
-      logger.error(`Deployment failed: ${deployResult.error}`);
-      if (deployResult.deployOutput) {
-        logger.debug('Deployment output:');
-        logger.debug(deployResult.deployOutput);
-      }
-      if (deployResult.deployError) {
-        logger.error('Deployment error details:');
-        logger.error(deployResult.deployError);
-      }
-      
-      progressTracker.completeStep(false, 'Deployment failed');
-      return false;
-    }
-  } catch (error) {
-    // Don't collect metrics, just throw the error
-    handleError(error);
-    progressTracker.completeStep(false, `Deployment failed with error: ${error.message}`);
-    return false;
-  } finally {
-    // Instead of: await metrics.endStage('deployment');
-  }
-}
-
-/**
- * Clean up old preview channels if needed
- * @param {Object} args - Command line arguments
- * @returns {Promise<void>}
- */
-async function cleanupChannels(args) {
-  if (args['skip-cleanup']) {
-    logger.info('Skipping channel cleanup');
-    return;
-  }
-  
-  logger.sectionHeader('Cleaning Up Old Channels');
-  
-  // Get Firebase and preview config
-  const firebaseConfig = config.getFirebaseConfig();
-  const previewConfig = config.getPreviewConfig();
-  const { projectId, site } = firebaseConfig;
-  const { prefix, channelKeepCount = 5, channelThreshold = 8 } = previewConfig;
-  
-  logger.info(`Checking for old preview channels to clean up...`);
-  logger.info(`Will keep the ${channelKeepCount} most recent channels with prefix '${prefix}'`);
-  
-  // Check and clean up if needed
-  const cleanupResult = await channelCleanup.checkAndCleanupIfNeeded({
-    projectId,
-    site,
-    threshold: channelThreshold,
-    keepCount: channelKeepCount,
-    prefix,
-    autoCleanup: true
-  });
-  
-  if (cleanupResult.needsCleanup) {
-    const siteResults = cleanupResult.sites[site];
-    
-    if (siteResults && siteResults.cleanup) {
-      if (siteResults.cleanup.deleted && siteResults.cleanup.deleted.length > 0) {
-        logger.success(`Cleaned up ${siteResults.cleanup.deleted.length} old channels`);
-      } 
-      
-      if (siteResults.cleanup.failed && siteResults.cleanup.failed.length > 0) {
-        logger.warn(`Failed to delete ${siteResults.cleanup.failed.length} channels`);
-      }
-    }
-  } else {
-    logger.info('No channel cleanup needed');
-  }
-}
-
-/**
-=======
->>>>>>> f7c7b81e
- * Check documentation quality
- * @param {Object} args - Command line arguments
- * @returns {Promise<boolean>} - Whether the check succeeded
- */
-async function checkDocumentationQuality(args) {
-  if (args['skip-doc-quality']) {
-    logger.info('Documentation quality check skipped');
-    return true;
-  }
-
-  logger.sectionHeader('Checking Documentation Quality');
-  progressTracker.startStep("Documentation quality");
-  
-  try {
-    // Define report paths
-    const jsonReportPath = getReportPath('docQuality');
-    const htmlReportPath = getHtmlReportPath('docQuality');
-    
-    logger.info(`Will save doc quality JSON to: ${jsonReportPath}`);
-    logger.info(`Will save doc quality HTML to: ${htmlReportPath}`);
-    
-    try {
-      const result = await docQuality.checkDocQuality({
-        docsDir: 'docs',
-        outputFile: htmlReportPath,
-        similarityThreshold: 0.6,
-        requiredDocs: [
-          'setup',
-          'deployment',
-          'preview',
-          'configuration',
-          'architecture'
-        ],
-        ignoreDirectories: [
-          'node_modules',
-          'dist',
-          'build'
-        ],
-        generateIndex: true
-      });
-      
-      // Validate result object before trying to access properties
-      if (!result) {
-        logger.warn("Documentation analyzer returned no results");
-        // Create a placeholder result
-        const fallbackResult = {
-          error: "No analysis results returned",
-          missingDocs: [],
-          duplicates: []
-        };
-        
-        // Save fallback result to JSON
-        createJsonReport(fallbackResult, jsonReportPath);
-        
-        progressTracker.completeStep(true, "Documentation quality check completed with warnings");
-        return true;
-      }
-      
-      // Explicitly save JSON report
-      createJsonReport(result, jsonReportPath);
-      logger.info(`Documentation quality results saved to ${jsonReportPath}`);
-      
-      if (result.duplicates && result.duplicates.length > 0) {
-        logger.warn(`Found ${result.duplicates.length} potential documentation duplicates`);
-        logger.info(`See ${htmlReportPath} for details`);
-      } else {
-        logger.success('No documentation duplicates detected');
-      }
-      
-      if (result.missingDocs && result.missingDocs.length > 0) {
-        logger.warn(`Missing ${result.missingDocs.length} key documentation files`);
-        logger.info(`See ${htmlReportPath} for details`);
-      } else {
-        logger.success('All required documentation present');
-      }
-      
-      // Documentation quality is informational and should not fail the build
-      progressTracker.completeStep(true, "Documentation quality check passed");
-      return true;
-    } catch (analysisError) {
-      logger.error(`Error analyzing documentation: ${analysisError.message}`);
-      
-      // Create a fallback result for error case
-      const errorResult = {
-        error: analysisError.message,
-        timestamp: new Date().toISOString(),
-        success: false
-      };
-      
-      // Save error information to JSON
-      createJsonReport(errorResult, jsonReportPath);
-      
-      // Create a simple HTML report for error case
-      generateBasicErrorReport(htmlReportPath, "Documentation Analysis Error", analysisError.message);
-      
-      // Don't fail the build for documentation issues
-      progressTracker.completeStep(true, "Documentation quality check completed with errors");
-      return true;
-    }
-  } catch (error) {
-    logger.error('Error during documentation quality check: ' + error.message);
-    // Don't fail the workflow for documentation issues
-    progressTracker.completeStep(true, "Documentation quality check failed");
-    return true;
-  }
-}
-
-/**
- * Generate a basic HTML error report
- * @param {string} filePath - Path to save the HTML report
- * @param {string} title - Report title
- * @param {string} errorMessage - Error message to display
- */
-function generateBasicErrorReport(filePath, title, errorMessage) {
-  const html = `<!DOCTYPE html>
-<html>
-<head>
-  <title>${title}</title>
-  <style>
-    body { font-family: Arial, sans-serif; margin: 40px; }
-    .error { color: #d32f2f; padding: 20px; background-color: #ffebee; border-radius: 4px; }
-    h1 { color: #333; }
-  </style>
-</head>
-<body>
-  <h1>${title}</h1>
-  <div class="error">
-    <p>${errorMessage}</p>
-    <p>This error occurred during the documentation quality analysis process. The build will continue, but you may want to investigate this issue.</p>
-  </div>
-  <p>Generated on: ${new Date().toLocaleString()}</p>
-</body>
-</html>`;
-
-  logger.info(`Generating HTML report at: ${filePath}`);
-  fs.writeFileSync(filePath, html);
-}
-
-/**
- * Check module syntax consistency
- * @param {Object} args - Command line arguments
- * @returns {Promise<boolean>} - Whether the check succeeded
- */
-async function checkModuleSyntax(args) {
-  if (args['skip-module-syntax']) {
-    logger.info('Module syntax consistency check skipped');
-    return true;
-  }
-
-  logger.sectionHeader('Checking Module Syntax Consistency');
-  
-  try {
-    const result = await moduleSyntaxCheck.checkModuleSyntax({
-      directories: [
-        'scripts',
-        'packages/*/src'
-      ],
-      excludeDirectories: [
-        'node_modules',
-        'dist',
-        'build'
-      ],
-      autoFix: true
-    });
-    
-    if (result.issues && result.issues.length > 0) {
-      logger.warn(`Fixed ${result.issues.length} module syntax inconsistencies`);
-      logger.info(`Files updated: ${result.fixedFiles.length}`);
-    } else {
-      logger.success('No module syntax inconsistencies detected');
-    }
-    
-    return true;
-  } catch (error) {
-    logger.error('Error during module syntax consistency check: ' + error.message);
-    return false;
-  }
-}
-
-/**
- * Handle errors during workflow execution
- * 
- * @param {Error} error - The error that occurred
- */
-function handleError(error) {
-  // Just print the error and exit immediately
-  console.error('\n❌ ERROR: Preview deployment failed');
-  
-  if (error instanceof WorkflowError) {
-    console.error(`${error.message}`);
-    if (error.cause) {
-      console.error(`Cause: ${error.cause}`);
-    }
-    if (error.suggestion) {
-      console.error(`\nSuggestion: ${error.suggestion}`);
-    }
-  } else {
-    console.error(error);
-  }
-  
-  // Exit immediately
-  process.exit(1);
-}
-
-/**
- * Verify all required dependencies are installed
- * 
- * @param {Object} args - Command line arguments
- * @returns {Promise<boolean>} - Whether all dependencies were verified successfully
- */
-async function runDependencyVerification(args) {
-  logger.sectionHeader('Dependency Verification');
-  
-  // Setup verification options
-  const verifyOptions = {
-    verifyPackages: args.verifyPackages !== false,
-    verifyTools: args.verifyTools !== false,
-    verifyEnv: args.verifyEnv !== false
-  };
-  
-  // Define required tools and packages
-  const requiredCommands = ['pnpm', 'firebase', 'git', 'node'];
-  const requiredPackages = [
-    'typescript',
-    'react',
-    'zustand',
-    'firebase',
-    '@tanstack/react-query',
-    'vite',
-    'vitest'
-  ];
-  
-  // Validate preferred package manager
-  logger.info('Checking package manager...');
-  const pkgManagerResult = validatePreferredPackageManager('pnpm');
-  
-  if (pkgManagerResult.valid) {
-    logger.success(`Using preferred package manager: ${pkgManagerResult.packageManager}`);
-  } else if (pkgManagerResult.packageManager) {
-    logger.warn(`Using non-preferred package manager: ${pkgManagerResult.packageManager}. Prefer using pnpm.`);
-  } else {
-    logger.warn('No package manager detected. Installing with pnpm is recommended.');
-  }
-  
-  let missingTools = [];
-  let missingPackages = [];
-  
-  // Verify CLI tools if enabled
-  if (verifyOptions.verifyTools) {
-    logger.info('Checking required CLI tools...');
-    
-    for (const command of requiredCommands) {
-      const available = await isCommandAvailable(command);
-      if (available) {
-        logger.success(`✓ ${command} is available`);
-      } else {
-        logger.error(`✗ ${command} is not found in PATH`);
-        missingTools.push(command);
-      }
-    }
-  }
-  
-  // Verify npm packages if enabled
-  if (verifyOptions.verifyPackages) {
-    logger.info('Checking required packages...');
-    
-    for (const pkg of requiredPackages) {
-      const installed = await isPackageInstalled(pkg);
-      if (installed) {
-        logger.success(`✓ ${pkg} is installed`);
-      } else {
-        logger.error(`✗ ${pkg} is not installed`);
-        missingPackages.push(pkg);
-      }
-    }
-  }
-  
-  // Gather additional environment information if enabled
-  if (verifyOptions.verifyEnv) {
-    logger.info('Checking environment...');
-    try {
-      const nodeVersion = await commandRunner.runCommandAsync('node --version');
-      if (nodeVersion.success) {
-        logger.info(`Node.js version: ${nodeVersion.stdout.trim()}`);
-      }
-      
-      const npmVersion = await commandRunner.runCommandAsync('npm --version');
-      if (npmVersion.success) {
-        logger.info(`npm version: ${npmVersion.stdout.trim()}`);
-      }
-      
-      const pnpmVersion = await commandRunner.runCommandAsync('pnpm --version');
-      if (pnpmVersion.success) {
-        logger.info(`pnpm version: ${pnpmVersion.stdout.trim()}`);
-      }
-    } catch (error) {
-      logger.warn(`Error getting version information: ${error.message}`);
-    }
-  }
-  
-  // Auto-install missing packages if requested
-  if ((missingPackages.length > 0 || missingTools.length > 0) && args['auto-install-deps']) {
-    logger.info('Attempting to install missing dependencies...');
-    
-    if (missingPackages.length > 0) {
-      const installCmd = `pnpm add ${missingPackages.join(' ')} --save-dev`;
-      logger.info(`Running: ${installCmd}`);
-      
-      try {
-        const installResult = await commandRunner.runCommandAsync(installCmd);
-        if (installResult.success) {
-          logger.success('Successfully installed missing packages');
-          missingPackages = [];
-        } else {
-          logger.error(`Failed to install packages: ${installResult.stderr}`);
-        }
-      } catch (error) {
-        logger.error(`Error installing packages: ${error.message}`);
-      }
-    }
-    
-    if (missingTools.length > 0) {
-      logger.warn('Some CLI tools need to be installed manually:');
-      for (const tool of missingTools) {
-        switch (tool) {
-          case 'firebase':
-            logger.info('  - Install Firebase CLI: npm install -g firebase-tools');
-            break;
-          case 'pnpm':
-            logger.info('  - Install pnpm: npm install -g pnpm');
-            break;
-          case 'git':
-            logger.info('  - Install Git: https://git-scm.com/downloads');
-            break;
-          default:
-            logger.info(`  - Install ${tool} using your system's package manager`);
-        }
-      }
-    }
-  }
-  
-  // Check for critical dependency issues
-  const hasCriticalIssues = missingTools.includes('pnpm') || 
-                          missingTools.includes('node') ||
-                          missingTools.includes('git');
-  
-  // Final verification using the core verifyDependencies function
-  const verifyResult = await verifyDependencies({
-    ...args, 
-    requiredCommands: verifyOptions.verifyTools ? requiredCommands : [],
-    requiredPackages: verifyOptions.verifyPackages ? requiredPackages : []
-  });
-  
-  if (verifyResult) {
-    if (missingTools.length === 0 && missingPackages.length === 0) {
-      logger.success('All dependencies are properly installed!');
-    } else {
-      logger.warn('Some non-critical dependencies are missing but workflow can continue');
-      
-      if (!args['auto-install-deps']) {
-        logger.info('Run with --auto-install-deps to automatically install missing dependencies');
-      }
-    }
-    return !hasCriticalIssues;
-  } else {
-    logger.error('Dependency verification failed');
-    logger.info('Run with --auto-install-deps to attempt automatic installation');
-    return false;
-  }
-}
-
-/**
-<<<<<<< HEAD
-=======
- * Enhanced warning logger with severity levels
- * @param {string} message - The warning message to log
- * @param {string} level - Warning level: 'info', 'warning', or 'critical'
- */
-function logWarningWithLevel(message, level = 'warning') {
-  const levels = {
-    info: { prefix: '[INFO]', color: '\x1b[36m' },         // Cyan for info
-    warning: { prefix: '[WARNING]', color: '\x1b[33m' },    // Yellow for minor warnings
-    critical: { prefix: '[CRITICAL]', color: '\x1b[31m' }   // Red for major warnings
-  };
-  
-  const style = levels[level] || levels.warning;
-  const resetColor = '\x1b[0m';
-  const icon = level === 'critical' ? '🛑' : level === 'info' ? 'ℹ️' : '⚠️';
-  
-  console.warn(`${style.color}${icon} ${style.prefix} ${message}${resetColor}`);
-}
-
-/**
- * Deploy to Firebase preview channel
- * @param {Object} args - Command line arguments
- * @returns {Promise<boolean>} - Whether the deployment succeeded
- */
-async function deployPreview(args) {
-  // Start step tracking
-  logger.startStep('Deploying preview');
-  
-  // Flag to track if we've attempted quota cleanup
-  let quotaCleanupAttempted = false;
-  
-  try {
-    // Verify Firebase authentication first
-    const authResult = await verifyAuthentication();
-    if (!authResult) {
-      logWarningWithLevel('Authentication failed. Cannot proceed with deployment.', 'critical');
-      progressTracker.completeStep(false, 'Deployment aborted due to authentication failure');
-      return false;
-    }
-    
-    // Skip deployment in dry-run mode
-    if (args['dry-run']) {
-      logger.info('Skipping actual deployment in dry-run mode');
-      progressTracker.completeStep(true, 'Deployment skipped in dry-run mode');
-      return true;
-    }
-    
-    // Try deployment function (for retries)
-    async function tryDeployment() {
-      // Generate channel ID
-      const channelId = generateChannelId();
-      
-      // Get Firebase config
-      const firebaseConfig = config.getFirebaseConfig();
-      const { projectId, site, buildDir = 'build' } = firebaseConfig;
-      
-      // Show deployment details
-      const branchName = gitAuth.getCurrentBranch();
-      logger.info(`Deploying branch '${branchName}' to Firebase preview channel`);
-      logger.info(`Channel: ${channelId}`);
-      logger.info(`Project: ${projectId}`);
-      logger.info(`Site: ${site}`);
-      logger.info(`Build directory: ${buildDir}`);
-      
-      // Create deployment message
-      let commitMessage = "Preview deployment";
-      
-      // Safely try to get the latest commit message if the function exists
-      if (gitAuth && typeof gitAuth.getLatestCommitMessage === 'function') {
-        try {
-          commitMessage = gitAuth.getLatestCommitMessage();
-        } catch (err) {
-          logWarningWithLevel(`Could not get latest commit message: ${err.message}`, 'info');
-        }
-      }
-      
-      const message = `Preview deployment for '${branchName}': ${commitMessage}`;
-      
-      // Deploy to Firebase hosting channel
-      const deployResult = await deployment.deployToPreviewChannel({
-        projectId,
-        site,
-        channelId,
-        buildDir,
-        message
-      });
-      
-      // Enhanced result analysis for deprecation warnings
-      let deploymentSuccess = deployResult.success;
-      let deploymentWarningsOnly = false;
-      
-      // Check if the only errors are deprecation warnings
-      if (!deploymentSuccess && 
-          deployResult.rawOutput && 
-          (deployResult.rawOutput.includes('[DEP0040]') || 
-           deployResult.rawOutput.includes('DeprecationWarning: The `punycode` module is deprecated')) && 
-          !deployResult.rawOutput.includes('Error:') && 
-          !deployResult.rawOutput.includes('Command failed with exit code')) {
-        
-        logWarningWithLevel('Firebase CLI reported a Node.js deprecation warning, but this does not indicate a deployment failure', 'info');
-        logger.info('This is a benign warning about the punycode module being deprecated in Node.js');
-        deploymentWarningsOnly = true;
-        deploymentSuccess = true;
-      }
-      
-      // Check for quota exceeded error
-      const isQuotaError = !deploymentSuccess && 
-        (deployResult.error?.includes('quota reached') || 
-         deployResult.error?.includes('HTTP Error: 429') || 
-         deployResult.rawOutput?.includes('quota reached') || 
-         deployResult.rawOutput?.includes('HTTP Error: 429'));
-      
-      // If it's a quota error and we haven't tried cleanup, do aggressive cleanup and retry
-      if (isQuotaError && !quotaCleanupAttempted) {
-        quotaCleanupAttempted = true;
-        logger.warn('Channel quota limit reached. Running aggressive cleanup...');
-        
-        // Do aggressive cleanup (keep only 3 channels)
-        await runAggressiveCleanup();
-        
-        // Retry deployment
-        logger.info('Retrying deployment after cleanup...');
-        return await tryDeployment();
-      }
-      
-      // Process final deployment result
-      if (deploymentSuccess) {
-        logger.success(`Deployment successful!`);
-        
-        // Extract URLs ONLY from the current deployment output - no fallbacks
-        const urls = extractPreviewUrlsFromOutput(deployResult.rawOutput || deployResult.output, true);
-        
-        if (urls && Object.keys(urls).length > 0) {
-          logger.success('Successfully extracted preview URLs:');
-          if (urls.admin) logger.info(`ADMIN: ${urls.admin}`);
-          if (urls.hours) logger.info(`HOURS: ${urls.hours}`);
-          
-          // Save the URLs for use in the dashboard
-          savePreviewUrls(urls);
-          
-          // Display URLs with appropriate context
-          displayPreviewUrls(urls);
-        } else {
-          logWarningWithLevel('No preview URLs found in deployment output. This is unusual for a successful deployment.', 'warning');
-          
-          // Only in successful deployments, we check other logs as a fallback
-          const fallbackUrls = findUrlsInLogFiles();
-          if (fallbackUrls && Object.keys(fallbackUrls).length > 0) {
-            logger.info('Found preview URLs from previous deployments:');
-            if (fallbackUrls.admin) logger.info(`ADMIN (previous): ${fallbackUrls.admin}`);
-            if (fallbackUrls.hours) logger.info(`HOURS (previous): ${fallbackUrls.hours}`);
-            
-            // Save the URLs with a fallback flag
-            fallbackUrls.isFallback = true;
-            fallbackUrls.timestamp = new Date().toISOString();
-            savePreviewUrls(fallbackUrls);
-          }
-        }
-        
-        // Run cleanup after successful deployment if not skipped
-        // Force quiet mode to avoid duplicate verbose output
-        if (!args['skip-cleanup'] && !args['dry-run']) {
-          const cleanupResult = await cleanupChannels({ ...args, quiet: true }, true);
-          logger.info(`Cleanup complete: ${cleanupResult.cleaned > 0 ? 
-            `Removed ${cleanupResult.cleaned} old channels` : 
-            'No channels needed cleanup'}`);
-        }
-        
-        progressTracker.completeStep(true, deploymentWarningsOnly ? 
-          'Deployment completed with warnings' : 
-          'Deployment completed successfully');
-        return true;
-      } else {
-        // If it's a quota error and we've already tried cleanup, give a more helpful message
-        if (isQuotaError && quotaCleanupAttempted) {
-          logWarningWithLevel(`Deployment failed: Channel quota still reached even after cleanup`, 'critical');
-          logger.info('You might need to manually delete more channels or wait for existing ones to expire');
-        } else {
-          logWarningWithLevel(`Deployment failed: ${deployResult.error || 'Unknown error'}`, 'critical');
-        }
-        
-        // Enhanced debugging information for failures
-        logger.error('=== DEPLOYMENT FAILURE DETAILS ===');
-        
-        if (deployResult.deployOutput) {
-          logger.info('Command output:');
-          console.log(deployResult.deployOutput);
-        }
-        
-        if (deployResult.deployError) {
-          logWarningWithLevel('Error details:', 'critical');
-          console.log(deployResult.deployError);
-        }
-        
-        // Log helpful troubleshooting steps
-        logger.info('\nTroubleshooting steps:');
-        logger.info('1. Check if Firebase CLI is up to date (npm i -g firebase-tools)');
-        logger.info('2. Verify Firebase login status (firebase login:list)');
-        logger.info('3. Check build directory existence and contents');
-        logger.info(`4. Try manual deployment: firebase hosting:channel:deploy ${generateChannelId()} --project=${firebaseConfig.projectId}`);
-        
-        progressTracker.completeStep(false, 'Deployment failed');
-        return false;
-      }
-    }
-    
-    // Add a helper function for aggressive cleanup
-    async function runAggressiveCleanup() {
-      const firebaseConfig = config.getFirebaseConfig();
-      const previewConfig = config.getPreviewConfig();
-      const { projectId } = firebaseConfig;
-      const { prefix } = previewConfig;
-      
-      // Sites to clean up
-      const sitesToCleanup = ['admin-autonomyhero-2024', 'hours-autonomyhero-2024'];
-      
-      logger.info('=== PERFORMING AGGRESSIVE CHANNEL CLEANUP ===');
-      logger.info(`Quota limit reached - cleaning up old channels aggressively`);
-      
-      // Aggressive cleanup - keep only 3 channels
-      const keepCount = 3;
-      
-      for (const site of sitesToCleanup) {
-        logger.info(`Cleaning up site: ${site}`);
-        
-        // Use channelCleanup directly to force cleanup
-        const cleanupResult = await channelCleanup.cleanupChannels({
-          projectId,
-          site,
-          keepCount,
-          prefix,
-          dryRun: false
-        });
-        
-        if (cleanupResult.success) {
-          if (cleanupResult.deleted && cleanupResult.deleted.length > 0) {
-            logger.success(`Successfully deleted ${cleanupResult.deleted.length} old channels for ${site}`);
-          } else {
-            logger.info(`No channels needed deletion for ${site}`);
-          }
-        } else {
-          logger.error(`Failed to clean up channels for ${site}`);
-        }
-      }
-      
-      logger.info('Channel cleanup completed - retrying deployment');
-    }
-    
-    // Start the deployment process
-    return await tryDeployment();
-  } catch (error) {
-    // Don't collect metrics, just throw the error
-    handleError(error);
-    logWarningWithLevel(`Deployment failed with error: ${error.message}`, 'critical');
-    progressTracker.completeStep(false, `Deployment failed with error: ${error.message}`);
-    return false;
-  } finally {
-    // Instead of: await metrics.endStage('deployment');
-  }
-}
-
-/**
- * Find URLs in log files as a last resort
- * Only used when deployment was successful but no URLs found in output
- * @returns {Object|null} - Object with admin and hours URLs or null
- */
-function findUrlsInLogFiles() {
-  logger.debug('Searching log files for preview URLs...');
-  const tempDir = path.join(process.cwd(), 'temp');
-  const logsDir = path.join(process.cwd(), 'logs');
-  
-  // First check the deploy log
-  const deployLogFile = path.join(tempDir, 'firebase-deploy.log');
-  
-  if (fs.existsSync(deployLogFile)) {
-    logger.debug(`Checking ${deployLogFile} for URLs`);
-    const logContent = fs.readFileSync(deployLogFile, 'utf8');
-    const urls = extractPreviewUrlsFromOutput(logContent, true);
-    if (urls && Object.keys(urls).length > 0) {
-      logger.debug('Found URLs in deploy log');
-      return urls;
-    }
-  }
-  
-  // Check for other deployment logs in the logs directory
-  if (fs.existsSync(logsDir)) {
-    const files = fs.readdirSync(logsDir)
-      .filter(file => file.includes('preview-') && file.endsWith('.log'))
-      .sort((a, b) => fs.statSync(path.join(logsDir, b)).mtime.getTime() - 
-                       fs.statSync(path.join(logsDir, a)).mtime.getTime());
-    
-    for (const file of files.slice(0, 3)) { // Check up to 3 most recent logs
-      const logPath = path.join(logsDir, file);
-      logger.debug(`Checking ${logPath} for URLs`);
-      const logContent = fs.readFileSync(logPath, 'utf8');
-      const urls = extractPreviewUrlsFromOutput(logContent, true);
-      if (urls && Object.keys(urls).length > 0) {
-        logger.debug(`Found URLs in ${file}`);
-        return urls;
-      }
-    }
-  }
-  
-  return null;
-}
-
-/**
- * Clean up old preview channels if needed
- * @param {Object} args - Command line arguments
- * @param {boolean} [forceQuiet=false] - Whether to force quiet mode regardless of args
- * @returns {Promise<Object>} - Cleanup results
- */
-async function cleanupChannels(args, forceQuiet = false) {
-  if (args['skip-cleanup']) {
-    logger.info('Skipping channel cleanup');
-    return { success: true, skipped: true };
-  }
-  
-  // Default to quiet mode unless explicitly disabled, and respect forceQuiet
-  const quiet = forceQuiet || args.quiet !== false;
-  
-  if (!quiet) {
-    logger.sectionHeader('Cleaning Up Old Channels');
-  } else {
-    logger.info('Cleaning up old preview channels...');
-  }
-  
-  // Get Firebase and preview config
-  const firebaseConfig = config.getFirebaseConfig();
-  const { projectId } = firebaseConfig;
-  
-  // Override the prefix to null to clean up ALL channels regardless of prefix
-  // This ensures we don't miss any channels due to naming patterns
-  const prefix = null;
-  
-  // Always use aggressive cleanup settings by default
-  // Keep only 5 most recent channels regardless of prefix
-  const keepCount = 5;
-  const threshold = 5;
-  
-  // Get both target sites
-  const sitesToCleanup = ['admin-autonomyhero-2024', 'hours-autonomyhero-2024'];
-  
-  if (!quiet) {
-    logger.info(`Found ${sitesToCleanup.length} sites to clean up: ${sitesToCleanup.join(', ')}`);
-    logger.info(`Will keep only the ${keepCount} most recent channels across all prefixes for each site`);
-  }
-  
-  let totalDeleted = 0;
-  let totalSites = 0;
-  let siteResults = {};
-  
-  // Create an array of promises to check all sites in parallel
-  const siteCheckPromises = sitesToCleanup.map(async (site) => {
-    // First check if cleanup is needed (without doing cleanup yet)
-    const checkResult = await channelCleanup.isCleanupNeeded({
-      projectId,
-      site,
-      threshold,
-      quiet: true // Always quiet for the check
-    });
-    
-    return { site, checkResult };
-  });
-  
-  // Wait for all site checks to complete
-  const siteChecks = await Promise.all(siteCheckPromises);
-  
-  // Only clean up sites that need it
-  const sitesNeedingCleanup = siteChecks.filter(({ checkResult }) => checkResult.needed);
-  
-  if (sitesNeedingCleanup.length === 0) {
-    if (!quiet) logger.info('No sites need channel cleanup');
-    return { success: true, cleaned: 0 };
-  }
-  
-  // Create an array of promises to clean up all sites in parallel
-  const cleanupPromises = sitesNeedingCleanup.map(async ({ site }) => {
-    totalSites++;
-    
-    // Clean up ALL channels, keeping only the most recent ones
-    const cleanupResult = await channelCleanup.cleanupChannels({
-      projectId,
-      site,
-      prefix,  // No prefix filter = clean up ALL channels
-      keepCount,
-      quiet: true // Always use quiet mode for consistent output
-    });
-    
-    siteResults[site] = cleanupResult;
-    
-    if (cleanupResult.deleted && cleanupResult.deleted.length > 0) {
-      totalDeleted += cleanupResult.deleted.length;
-    }
-    
-    return { site, result: cleanupResult };
-  });
-  
-  // Wait for all cleanups to complete
-  await Promise.all(cleanupPromises);
-  
-  if (totalDeleted > 0) {
-    logger.success(`Cleaned up ${totalDeleted} old channels across ${totalSites} sites`);
-  } else if (!quiet) {
-    logger.info('No channels needed cleanup');
-  }
-  
-  return { 
-    success: true, 
-    cleaned: totalDeleted,
-    sites: siteResults
-  };
-}
-
-/**
- * Generate a unique channel ID based on Git info
- * @returns {string} - Generated channel ID
- */
-function generateChannelId() {
-  const branchName = gitAuth.getCurrentBranch() || 'unknown';
-  let prNumber = null;
-  
-  // Try to get PR number, safely checking if the function exists
-  if (gitAuth && typeof gitAuth.getPullRequestNumber === 'function') {
-    try {
-      prNumber = gitAuth.getPullRequestNumber();
-    } catch (err) {
-      logger.warn(`Could not get PR number: ${err.message}`);
-    }
-  } else {
-    // Alternative: try to extract PR number from branch name (if it's a PR branch)
-    const prMatch = branchName.match(/^pr-(\d+)$/);
-    if (prMatch) {
-      prNumber = prMatch[1];
-    }
-  }
-  
-  // Base the channel ID on the PR if available, otherwise use branch and timestamp
-  if (prNumber) {
-    return `pr-${prNumber}`;
-  } else {
-    // Sanitize branch name for use in channel ID
-    const sanitizedBranch = branchName
-      .toLowerCase()
-      .replace(/[^a-z0-9-]/g, '-')
-      .replace(/-+/g, '-')
-      .substring(0, 15);
-    
-    // Add timestamp to ensure uniqueness
-    return `${sanitizedBranch}-${Date.now().toString().substring(0, 10)}`;
-  }
-}
-
-/**
- * Extract preview URLs from deployment output
- * 
- * @param {string} output - Deployment output
- * @param {boolean} deploymentSuccess - Whether the deployment was successful
- * @returns {Object|null} - Object with admin and hours URLs or null
- */
-function extractPreviewUrlsFromOutput(output, deploymentSuccess = true) {
-  if (!output) return null;
-  
-  const urls = {};
-  let allUrls = [];
-  
-  // Try multiple patterns to extract URLs
-  const urlPatterns = [
-    // Firebase CLI v13.34.0 format with dash prefix
-    {
-      pattern: /(?:^|\s)-\s+(https:\/\/[^\s]+\.web\.app)/gm,
-      matchGroup: 1
-    },
-    // Look for labeled URLs in our custom format
-    {
-      pattern: /ADMIN:?\s+(https:\/\/[^\s,]+)/i,
-      matchGroup: 1,
-      target: 'admin'
-    },
-    {
-      pattern: /HOURS:?\s+(https:\/\/[^\s,]+)/i,
-      matchGroup: 1,
-      target: 'hours'
-    },
-    // Firebase CLI v9+ hosting URL format
-    {
-      pattern: /(?:Channel URL|Hosting URL|Live URL|Preview URL)(?:\s*\([^)]*\))?:\s+(https:\/\/[^\s]+)/gi,
-      matchGroup: 1
-    },
-    // Standard Firebase hosting URL patterns
-    {
-      pattern: /https:\/\/[a-zA-Z0-9][a-zA-Z0-9-]*--[a-zA-Z0-9][a-zA-Z0-9-]*\.web\.app/g,
-      matchGroup: 0
-    },
-    {
-      pattern: /https:\/\/[a-zA-Z0-9][a-zA-Z0-9-]*--[a-zA-Z0-9][a-zA-Z0-9-]*\.firebaseapp\.com/g,
-      matchGroup: 0
-    }
-  ];
-  
-  // Extract URLs using all patterns
-  for (const { pattern, matchGroup, target } of urlPatterns) {
-    let match;
-    while ((match = pattern.exec(output)) !== null) {
-      const url = match[matchGroup].trim();
-      
-      if (target) {
-        // Direct assignment for patterns with specific targets
-        urls[target] = url;
-      } else {
-        // Add to general list for categorization later
-        allUrls.push(url);
-      }
-    }
-  }
-  
-  // If we have collected general URLs, categorize them
-  if (allUrls.length > 0) {
-    for (const url of allUrls) {
-      if (url.includes('admin') && !urls.admin) {
-        urls.admin = url;
-      } else if (url.includes('hours') && !urls.hours) {
-        urls.hours = url;
-      } else if (!urls.admin) {
-        urls.admin = url;
-      } else if (!urls.hours) {
-        urls.hours = url;
-      }
-    }
-  }
-  
-  // If we have any URLs that weren't categorized, store them as generic URLs
-  if (allUrls.length > 0 && !urls.admin && !urls.hours) {
-    urls.urls = allUrls;
-  }
-  
   // Add deployment status metadata and detailed information
   if (Object.keys(urls).length > 0) {
     urls.deploymentStatus = deploymentSuccess ? 'success' : 'failed';
@@ -2625,7 +2254,6 @@
 }
 
 /**
->>>>>>> f7c7b81e
  * Deploy the project to Firebase
  * 
  * @param {string} channel - The Firebase Hosting preview channel to deploy to
@@ -2780,8 +2408,6 @@
   }
 }
 
-<<<<<<< HEAD
-=======
 /**
  * Generate consolidated reports
  * @param {Object} args - Command line arguments
@@ -2973,6 +2599,5 @@
   };
 }
 
->>>>>>> f7c7b81e
 // Run the main function with parsed arguments
 main(parseArguments());
