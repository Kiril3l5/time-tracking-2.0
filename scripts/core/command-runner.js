#!/usr/bin/env node

/**
 * Command Runner Module
 * 
 * Provides utilities for running shell commands with proper error handling,
 * output capturing, and timeout controls. This module is a critical component
 * of the preview workflow, enabling interaction with system commands and CLI tools.
 * 
 * Features:
 * - Synchronous and asynchronous command execution
 * - Flexible output handling (inherit, pipe, ignore)
 * - Robust error handling with detailed reporting
 * - Timeout support for long-running commands
 * - Command output extraction and pattern matching
 * - Configurable verbosity for debugging
 * 
 * @module preview/command-runner
 * @example
 * // Basic usage example
 * import { runCommand, runCommandAsync } from './core/command-runner.js';
 * 
 * // Run a command synchronously
 * const result = runCommand('npm version', { stdio: 'pipe', verbose: true });
 * if (result.success) {
 *   console.log('npm version:', result.output);
 * }
 * 
 * // Run a command asynchronously
 * async function deployToFirebase() {
 *   const result = await runCommandAsync('firebase deploy --only hosting', { 
 *     timeout: 120000, // 2 minutes
 *     verbose: true 
 *   });
 *   
 *   if (result.success) {
 *     console.log('Deployment complete!');
 *   } else {
 *     console.error('Deployment failed:', result.error);
 *   }
 * }
 */

import { exec, execSync } from 'child_process';
import { promisify } from 'util';
import * as logger from './logger.js';
import * as fs from 'fs';
import * as path from 'path';
import * as os from 'os';
import { fileURLToPath } from 'url';
import * as child_process from 'child_process';

/* global process, global, Buffer, setTimeout, clearTimeout */

// Promisify exec for async/await usage
const execAsync = promisify(exec);

const __filename = fileURLToPath(import.meta.url);
const __dirname = path.dirname(__filename);
const rootDir = path.resolve(__dirname, '../..');

// Global cache for command outputs
// This allows access to command outputs from anywhere in the codebase
if (!global.__commandOutputs) {
  global.__commandOutputs = [];
}

// Maximum size of the output cache
const MAX_CACHE_SIZE = 100;

// Directory for storing command logs
const COMMAND_LOGS_DIR = path.join(rootDir, 'temp', 'command-logs');

// Ensure command logs directory exists
function ensureCommandLogsDir() {
  try {
    if (!fs.existsSync(COMMAND_LOGS_DIR)) {
      fs.mkdirSync(COMMAND_LOGS_DIR, { recursive: true });
    }
  } catch (error) {
    logger.warn(`Failed to create command logs directory: ${error.message}`);
  }
}

// Save command output to cache and file
function saveCommandOutput(command, output, error, success, startTime, endTime) {
  const commandRecord = {
    command,
    output: output || '',
    error: error || '',
    success,
    timestamp: new Date().toISOString(),
    duration: endTime - startTime,
  };
  
  // Add to global cache, limiting size
  global.__commandOutputs.unshift(commandRecord);
  if (global.__commandOutputs.length > MAX_CACHE_SIZE) {
    global.__commandOutputs.splice(MAX_CACHE_SIZE);
  }
  
  // Save to file if it contains 'firebase' and 'deploy' (likely a deployment command)
  if ((command.includes('firebase') && command.includes('deploy')) || 
      command.includes('channel') ||
      command.includes('preview')) {
    try {
      ensureCommandLogsDir();
      const timestamp = new Date().toISOString().replace(/:/g, '-');
      const sanitizedCommand = command.replace(/[^a-zA-Z0-9]/g, '-').substring(0, 50);
      const logFile = path.join(COMMAND_LOGS_DIR, `${timestamp}-${sanitizedCommand}.log`);
      
      fs.writeFileSync(logFile, `COMMAND: ${command}\n` +
        `TIMESTAMP: ${commandRecord.timestamp}\n` +
        `DURATION: ${commandRecord.duration}ms\n` +
        `SUCCESS: ${success}\n\n` +
        `OUTPUT:\n${output || 'No output'}\n\n` +
        `ERROR:\n${error || 'No error'}\n`);
      
      logger.debug(`Command output saved to ${logFile}`);
    } catch (error) {
      logger.warn(`Failed to save command output to file: ${error.message}`);
    }
  }
  
  return commandRecord;
}

// Get recent command outputs
export function getRecentCommandOutputs(filter = null) {
  if (!filter) {
    return global.__commandOutputs;
  }
  
  return global.__commandOutputs.filter(record => {
    if (typeof filter === 'function') {
      return filter(record);
    } else if (typeof filter === 'string') {
      return record.command.includes(filter);
    } else if (filter instanceof RegExp) {
      return filter.test(record.command);
    }
    return false;
  });
}

// Find deployment logs
export function findDeploymentLogs() {
  ensureCommandLogsDir();
  
  try {
    const files = fs.readdirSync(COMMAND_LOGS_DIR)
      .filter(file => file.includes('firebase') || file.includes('deploy') || file.includes('channel'))
      .map(file => path.join(COMMAND_LOGS_DIR, file))
      .sort((a, b) => fs.statSync(b).mtime.getTime() - fs.statSync(a).mtime.getTime());
    
    return files;
  } catch (error) {
    logger.warn(`Failed to find deployment logs: ${error.message}`);
    return [];
  }
}

/**
 * Run a command synchronously
 * 
 * @param {string} command - Command to run
 * @param {Object} [options] - Options for command execution
 * @param {string} [options.cwd] - Working directory for command
 * @param {Object} [options.env] - Environment variables
 * @param {boolean} [options.ignoreError=false] - Don't throw on non-zero exit code
 * @param {string} [options.stdio='inherit'] - stdio option for child_process
 * @returns {Object} Command result object with:
 *   - success {boolean}: Whether the command completed successfully
 *   - output {string}: Command output (if stdio is not 'inherit')
 *   - error {string}: Error message if command failed
 */
export function runCommand(command, options = {}) {
  const {
    cwd = process.cwd(),
    env = process.env,
    ignoreError = false,
    stdio = 'inherit',
    captureOutput = false
  } = options;
  
  const startTime = Date.now();
  let output = '';
  let error = '';
  let success = false;
  
  try {
    const captureStdio = stdio === 'pipe' || captureOutput;
    
    if (captureStdio) {
      const result = execSync(command, {
        cwd,
        env,
        stdio: 'pipe',
        encoding: 'utf8'
      });
      output = result || '';
      success = true;
    } else {
      execSync(command, {
        cwd,
        env,
        stdio
      });
      success = true;
    }
    
    const endTime = Date.now();
    const result = {
      success: true,
      output
    };
    
    // Save command output to cache and file
    saveCommandOutput(command, output, error, success, startTime, endTime);
    
    return result;
  } catch (err) {
    const endTime = Date.now();
    error = err.message || 'Unknown error';
    output = err.stdout ? err.stdout.toString() : '';
    const stderr = err.stderr ? err.stderr.toString() : '';
    
    // Save command output to cache and file
    saveCommandOutput(command, output, stderr || error, false, startTime, endTime);
    
    if (ignoreError) {
      return {
        success: false,
        output,
        error: stderr || error,
        errorCode: err.status || 1
      };
    } else {
      throw err;
    }
  }
}

/**
 * Run a command asynchronously
 * 
 * @async
 * @param {string} command - Command to run
 * @param {Object} [options] - Options for command execution
 * @param {string} [options.cwd] - Working directory for command
 * @param {Object} [options.env] - Environment variables
 * @param {boolean} [options.ignoreError=false] - Don't throw on non-zero exit code
 * @param {string} [options.stdio='inherit'] - stdio option for child_process
 * @param {number} [options.timeout] - Timeout in milliseconds
<<<<<<< HEAD
=======
 * @param {boolean} [options.captureOutput=false] - Capture output even if stdio is not pipe
 * @param {boolean} [options.silent=false] - Suppress all output to console
>>>>>>> f7c7b81e
 * @returns {Promise<Object>} Command result object with:
 *   - success {boolean}: Whether the command completed successfully
 *   - output {string}: Command output (if stdio is not 'inherit')
 *   - error {string}: Error message if command failed
 */
export async function runCommandAsync(command, options = {}) {
  const {
    cwd = process.cwd(),
    env = process.env,
    ignoreError = false,
    stdio = 'inherit',
    timeout = 0,
    shell = false,
<<<<<<< HEAD
    captureOutput = false
=======
    captureOutput = false,
    silent = false
>>>>>>> f7c7b81e
  } = options;
  
  const startTime = Date.now();
  let output = '';
  let error = '';
  let success = false;
  
  try {
<<<<<<< HEAD
    const captureStdio = stdio === 'pipe' || captureOutput;
    
    if (captureStdio) {
      // For capturing stdout/stderr, use exec
      const execOptions = {
        cwd,
        env,
        encoding: 'utf8',
        maxBuffer: 5 * 1024 * 1024 // 5 MB buffer for large outputs
      };
      
      if (timeout > 0) {
        execOptions.timeout = timeout;
      }
      
      if (shell) {
        execOptions.shell = true;
      }
      
      const result = await execAsync(command, execOptions);
      output = result.stdout || '';
      success = true;
    } else {
      // For inheriting stdio, use spawn
      const spawnOptions = {
        cwd,
        env,
        stdio,
        shell: true // Use shell: true for cross-platform compatibility
      };
      
      await new Promise((resolve, reject) => {
        // Use shell: true for all platforms to ensure commands work properly
        const childProcess = child_process.spawn(
          command,
          [],
          spawnOptions
        );
        
        let stdoutChunks = [];
        let stderrChunks = [];
        
        if (childProcess.stdout) {
          childProcess.stdout.on('data', (data) => {
            if (captureOutput) {
              stdoutChunks.push(data);
            }
          });
        }
        
        if (childProcess.stderr) {
          childProcess.stderr.on('data', (data) => {
            if (captureOutput) {
              stderrChunks.push(data);
            }
          });
        }
        
        let timeoutId;
        if (timeout > 0) {
          timeoutId = setTimeout(() => {
            childProcess.kill();
            const err = new Error(`Command timed out after ${timeout}ms: ${command}`);
            err.code = 'TIMEOUT';
            reject(err);
          }, timeout);
        }
        
        childProcess.on('close', (code) => {
          if (timeoutId) clearTimeout(timeoutId);
          
          if (captureOutput) {
            output = Buffer.concat(stdoutChunks).toString('utf8');
            error = Buffer.concat(stderrChunks).toString('utf8');
          }
          
          if (code === 0) {
            success = true;
            resolve();
          } else if (ignoreError) {
            resolve();
          } else {
            const err = new Error(`Command failed with exit code ${code}: ${command}`);
            err.code = code;
            reject(err);
          }
        });
        
        childProcess.on('error', (err) => {
          if (timeoutId) clearTimeout(timeoutId);
          reject(err);
        });
      });
      
      success = true;
    }
=======
    // Determine stdio mode:
    // - 'pipe' if captureOutput is true or stdio is 'pipe'
    // - 'ignore' if silent is true
    // - otherwise use the provided stdio option
    const effectiveStdio = captureOutput || stdio === 'pipe'
      ? 'pipe'
      : silent ? 'ignore' : stdio;
    
    // Log command only if not silent
    if (!silent) {
      logger.debug(`Running command: ${command}`);
    }
    
    // Configure spawn options
    const spawnOptions = {
      cwd,
      env: { ...env },
      stdio: effectiveStdio,
      shell: true  // Use shell: true for all platforms
    };
    
    await new Promise((resolve, reject) => {
      // Use shell: true for all platforms to ensure commands work properly
      const childProcess = child_process.spawn(
        command,
        [],
        spawnOptions
      );
      
      let stdoutChunks = [];
      let stderrChunks = [];
      
      if (childProcess.stdout) {
        childProcess.stdout.on('data', (data) => {
          if (captureOutput || effectiveStdio === 'pipe') {
            stdoutChunks.push(data);
          }
        });
      }
      
      if (childProcess.stderr) {
        childProcess.stderr.on('data', (data) => {
          if (captureOutput || effectiveStdio === 'pipe') {
            stderrChunks.push(data);
          }
        });
      }
      
      let timeoutId;
      if (timeout > 0) {
        timeoutId = setTimeout(() => {
          childProcess.kill();
          const err = new Error(`Command timed out after ${timeout}ms: ${command}`);
          err.code = 'TIMEOUT';
          reject(err);
        }, timeout);
      }
      
      childProcess.on('close', (code) => {
        if (timeoutId) clearTimeout(timeoutId);
        
        if (captureOutput || effectiveStdio === 'pipe') {
          output = Buffer.concat(stdoutChunks).toString('utf8');
          error = Buffer.concat(stderrChunks).toString('utf8');
        }
        
        if (code === 0) {
          success = true;
          resolve();
        } else if (ignoreError) {
          resolve();
        } else {
          const err = new Error(`Command failed with exit code ${code}: ${command}`);
          err.code = code;
          reject(err);
        }
      });
      
      childProcess.on('error', (err) => {
        if (timeoutId) clearTimeout(timeoutId);
        reject(err);
      });
    });
    
    success = true;
>>>>>>> f7c7b81e
    
    const endTime = Date.now();
    const result = {
      success: true,
      output
    };
<<<<<<< HEAD
    
    // Save command output to cache and file
    saveCommandOutput(command, output, error, success, startTime, endTime);
    
    return result;
  } catch (err) {
    const endTime = Date.now();
    error = err.message || 'Unknown error';
    output = err.stdout || '';
    const stderr = err.stderr || error;
    
    // Save command output to cache and file
    saveCommandOutput(command, output, stderr, false, startTime, endTime);
    
    if (ignoreError) {
      return {
        success: false,
        output,
        stderr,
        error,
        errorCode: err.code || 1
      };
    } else {
      throw err;
    }
=======
    
    // Save command output to cache and file if not silent
    if (!silent) {
      saveCommandOutput(command, output, error, success, startTime, endTime);
    }
    
    return result;
  } catch (err) {
    const endTime = Date.now();
    error = err.message || 'Unknown error';
    output = err.stdout || '';
    const stderr = err.stderr || error;
    
    // Save command output to cache and file if not silent
    if (!silent) {
      saveCommandOutput(command, output, stderr, false, startTime, endTime);
    }
    
    if (ignoreError) {
      return {
        success: false,
        output,
        stderr,
        error,
        errorCode: err.code || 1
      };
    } else {
      throw err;
    }
>>>>>>> f7c7b81e
  }
}

/**
 * Run a command and extract specific information from its output using a regex
 * 
 * @function extractFromCommand
 * @param {string} command - The command to execute
 * @param {RegExp} extractPattern - Regular expression with capturing groups to extract data
 * @param {Object} [options] - Command options (same as runCommand)
 * @param {boolean} [options.ignoreError=false] - Whether to ignore errors
 * @param {boolean} [options.verbose=false] - Whether to show verbose output
 * @returns {string|null} - First matching group from regex or null if no match/command failed
 * @description Specialized utility function that runs a command, captures its output, and 
 * extracts specific information using a regular expression. This is extremely useful for 
 * tasks like getting the current git branch, finding version numbers, or other scenarios
 * where you need just a specific piece of information from command output.
 * @example
 * // Get the current git branch name
 * const branch = extractFromCommand(
 *   'git rev-parse --abbrev-ref HEAD',
 *   /^(.+)$/
 * );
 * console.log('Current branch:', branch);
 * 
 * // Get the Node.js version
 * const nodeVersion = extractFromCommand(
 *   'node --version',
 *   /v(\d+\.\d+\.\d+)/
 * );
 * console.log('Node.js version:', nodeVersion);
 * 
 * // Extract the project version from package.json
 * const version = extractFromCommand(
 *   'cat package.json',
 *   /"version":\s*"([^"]+)"/
 * );
 * console.log('Project version:', version);
 */
export function extractFromCommand(command, extractPattern, options = {}) {
  const result = runCommand(command, {
    ...options,
    stdio: 'pipe',
    ignoreError: true
  });
  
  if (!result.success || !result.output) {
    return null;
  }
  
  const match = result.output.match(extractPattern);
  
  if (match && match.length > 1) {
    return match[1].trim();
  }
  
  return null;
}

export default {
  runCommand,
  runCommandAsync,
  extractFromCommand,
  getRecentCommandOutputs,
  findDeploymentLogs
}; <|MERGE_RESOLUTION|>--- conflicted
+++ resolved
@@ -252,11 +252,8 @@
  * @param {boolean} [options.ignoreError=false] - Don't throw on non-zero exit code
  * @param {string} [options.stdio='inherit'] - stdio option for child_process
  * @param {number} [options.timeout] - Timeout in milliseconds
-<<<<<<< HEAD
-=======
  * @param {boolean} [options.captureOutput=false] - Capture output even if stdio is not pipe
  * @param {boolean} [options.silent=false] - Suppress all output to console
->>>>>>> f7c7b81e
  * @returns {Promise<Object>} Command result object with:
  *   - success {boolean}: Whether the command completed successfully
  *   - output {string}: Command output (if stdio is not 'inherit')
@@ -270,12 +267,8 @@
     stdio = 'inherit',
     timeout = 0,
     shell = false,
-<<<<<<< HEAD
-    captureOutput = false
-=======
     captureOutput = false,
     silent = false
->>>>>>> f7c7b81e
   } = options;
   
   const startTime = Date.now();
@@ -284,104 +277,6 @@
   let success = false;
   
   try {
-<<<<<<< HEAD
-    const captureStdio = stdio === 'pipe' || captureOutput;
-    
-    if (captureStdio) {
-      // For capturing stdout/stderr, use exec
-      const execOptions = {
-        cwd,
-        env,
-        encoding: 'utf8',
-        maxBuffer: 5 * 1024 * 1024 // 5 MB buffer for large outputs
-      };
-      
-      if (timeout > 0) {
-        execOptions.timeout = timeout;
-      }
-      
-      if (shell) {
-        execOptions.shell = true;
-      }
-      
-      const result = await execAsync(command, execOptions);
-      output = result.stdout || '';
-      success = true;
-    } else {
-      // For inheriting stdio, use spawn
-      const spawnOptions = {
-        cwd,
-        env,
-        stdio,
-        shell: true // Use shell: true for cross-platform compatibility
-      };
-      
-      await new Promise((resolve, reject) => {
-        // Use shell: true for all platforms to ensure commands work properly
-        const childProcess = child_process.spawn(
-          command,
-          [],
-          spawnOptions
-        );
-        
-        let stdoutChunks = [];
-        let stderrChunks = [];
-        
-        if (childProcess.stdout) {
-          childProcess.stdout.on('data', (data) => {
-            if (captureOutput) {
-              stdoutChunks.push(data);
-            }
-          });
-        }
-        
-        if (childProcess.stderr) {
-          childProcess.stderr.on('data', (data) => {
-            if (captureOutput) {
-              stderrChunks.push(data);
-            }
-          });
-        }
-        
-        let timeoutId;
-        if (timeout > 0) {
-          timeoutId = setTimeout(() => {
-            childProcess.kill();
-            const err = new Error(`Command timed out after ${timeout}ms: ${command}`);
-            err.code = 'TIMEOUT';
-            reject(err);
-          }, timeout);
-        }
-        
-        childProcess.on('close', (code) => {
-          if (timeoutId) clearTimeout(timeoutId);
-          
-          if (captureOutput) {
-            output = Buffer.concat(stdoutChunks).toString('utf8');
-            error = Buffer.concat(stderrChunks).toString('utf8');
-          }
-          
-          if (code === 0) {
-            success = true;
-            resolve();
-          } else if (ignoreError) {
-            resolve();
-          } else {
-            const err = new Error(`Command failed with exit code ${code}: ${command}`);
-            err.code = code;
-            reject(err);
-          }
-        });
-        
-        childProcess.on('error', (err) => {
-          if (timeoutId) clearTimeout(timeoutId);
-          reject(err);
-        });
-      });
-      
-      success = true;
-    }
-=======
     // Determine stdio mode:
     // - 'pipe' if captureOutput is true or stdio is 'pipe'
     // - 'ignore' if silent is true
@@ -467,17 +362,17 @@
     });
     
     success = true;
->>>>>>> f7c7b81e
     
     const endTime = Date.now();
     const result = {
       success: true,
       output
     };
-<<<<<<< HEAD
-    
-    // Save command output to cache and file
-    saveCommandOutput(command, output, error, success, startTime, endTime);
+    
+    // Save command output to cache and file if not silent
+    if (!silent) {
+      saveCommandOutput(command, output, error, success, startTime, endTime);
+    }
     
     return result;
   } catch (err) {
@@ -486,8 +381,10 @@
     output = err.stdout || '';
     const stderr = err.stderr || error;
     
-    // Save command output to cache and file
-    saveCommandOutput(command, output, stderr, false, startTime, endTime);
+    // Save command output to cache and file if not silent
+    if (!silent) {
+      saveCommandOutput(command, output, stderr, false, startTime, endTime);
+    }
     
     if (ignoreError) {
       return {
@@ -500,37 +397,6 @@
     } else {
       throw err;
     }
-=======
-    
-    // Save command output to cache and file if not silent
-    if (!silent) {
-      saveCommandOutput(command, output, error, success, startTime, endTime);
-    }
-    
-    return result;
-  } catch (err) {
-    const endTime = Date.now();
-    error = err.message || 'Unknown error';
-    output = err.stdout || '';
-    const stderr = err.stderr || error;
-    
-    // Save command output to cache and file if not silent
-    if (!silent) {
-      saveCommandOutput(command, output, stderr, false, startTime, endTime);
-    }
-    
-    if (ignoreError) {
-      return {
-        success: false,
-        output,
-        stderr,
-        error,
-        errorCode: err.code || 1
-      };
-    } else {
-      throw err;
-    }
->>>>>>> f7c7b81e
   }
 }
 
